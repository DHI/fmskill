--- conflicted
+++ resolved
@@ -1,14 +1,12 @@
 import os
 import numpy as np
 from shapely.geometry import Point
-<<<<<<< HEAD
 import pandas as pd
-=======
->>>>>>> 6966df60
 from mikeio import Dfs0
 
+
 class PointObservation:
-    
+
     name = None
     filename = None
     dfs = None
@@ -48,7 +46,7 @@
         if self.z is None:
             return Point(self.x, self.y)
         else:
-            return Point(self.x, self.y, self.z)        
+            return Point(self.x, self.y, self.z)
 
     def __init__(self, filename, x, y, z=None, item=0, name=None):
         self.filename = filename
@@ -58,15 +56,14 @@
         self.z = z
 
         if name is None:
-            name = os.path.basename(filename).split('.')[0]
+            name = os.path.basename(filename).split(".")[0]
         self.name = name
 
         self.item_number = self._get_item_number(item)
 
-        self.read()        
+        self.read()
 
     def __repr__(self):
-<<<<<<< HEAD
         out = f"PointObservation: {self.name}, x={self.x}, y={self.y}"
         return out
 
@@ -90,20 +87,8 @@
         self.ds = ds
 
     def subset_time(self, start=None, end=None):
-        idx = np.where(np.logical_and(self.time>=start, self.time<=end))
+        idx = np.where(np.logical_and(self.time >= start, self.time <= end))
         self.ds = self.ds.isel(idx[0], axis=0)
 
     def to_dataframe(self):
-        return self.ds.to_dataframe()
-=======
-        out = f"PointObservation: {self.name}"
-        return out
-
-    @property
-    def geo(self) -> Point:
-        if self.z is None:
-            return Point(self.x, self.y)
-        else:
-            return Point(self.x, self.y, self.z)
-        
->>>>>>> 6966df60
+        return self.ds.to_dataframe()