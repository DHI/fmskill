--- conflicted
+++ resolved
@@ -266,14 +266,10 @@
 
         return np.average(scores)
 
-<<<<<<< HEAD
-    def skill_report(self, metrics:list=[RMSE, MAE]) -> pd.DataFrame:
-=======
     def skill_report(self, metrics:list = None) -> pd.DataFrame:
 
         if metrics is None:
             metrics = [mtr.bias, mtr.rmse, mtr.corr_coef, mtr.scatter_index ]
->>>>>>> 76bb037d
 
         res = {}
         for mr in self.results:
