name: Documentation

on:
  push:
    branches:    
      - main

jobs:
  build:

    runs-on: windows-latest

    steps:
    - uses: actions/checkout@v2
<<<<<<< HEAD
    - name: Set up Python 3.10
      uses: actions/setup-python@v2
      with:
        python-version: 3.10
=======
    - name: Set up Python 3.8
      uses: actions/setup-python@v2
      with:
        python-version: 3.8
>>>>>>> 1cfae025
        
    - name: Install modelskill
      run: |
        pip install .[dev]
    
    - name: Sphinx Build
      run: |
        cd docs
        make html
    
    - name: Commit documentation changes
      run: |
        git clone https://github.com/DHI/modelskill.git --branch gh-pages --single-branch gh-pages
        xcopy docs\_build\html gh-pages\ /sy
        cd gh-pages
        touch .nojekyll
        git config --local user.email "action@github.com"
        git config --local user.name "GitHub Action"
        git add .
        git commit -m "Update documentation" -a || true
        # The above command will fail if no changes were present, so we ignore
        # that.
    - name: Push changes
      uses: ad-m/github-push-action@master
      with:
        branch: gh-pages
        directory: gh-pages
        github_token: ${{ secrets.GITHUB_TOKEN }}
    # ===============================<|MERGE_RESOLUTION|>--- conflicted
+++ resolved
@@ -12,17 +12,10 @@
 
     steps:
     - uses: actions/checkout@v2
-<<<<<<< HEAD
     - name: Set up Python 3.10
       uses: actions/setup-python@v2
       with:
         python-version: 3.10
-=======
-    - name: Set up Python 3.8
-      uses: actions/setup-python@v2
-      with:
-        python-version: 3.8
->>>>>>> 1cfae025
         
     - name: Install modelskill
       run: |
