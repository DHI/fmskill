--- conflicted
+++ resolved
@@ -11,23 +11,11 @@
     runs-on: ubuntu-latest
 
     steps:
-<<<<<<< HEAD
-    - uses: actions/checkout@v4
-    - name: Set up Python
-      uses: actions/setup-python@v5
-      with:
-        python-version: 3.12
-        
-    - name: Install dependencies
-      run: |
-        python -m pip install --upgrade pip
-=======
     - uses: actions/checkout@v3
     - name: Set up Python
       uses: actions/setup-python@v4
       with:
         python-version: "3.11"
->>>>>>> 4b57fc34
         
     - name: Install modelskill
       run: |
