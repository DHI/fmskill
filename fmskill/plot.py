from typing import List, Tuple, Union
import warnings
import numpy as np
from collections import namedtuple
from scipy import interpolate

import matplotlib.pyplot as plt

import mikeio

from .observation import Observation, PointObservation, TrackObservation
from .metrics import _linear_regression
from .plot_taylor import TaylorDiagram
import fmskill.settings as settings
from .settings import options, register_option


register_option("plot.scatter.points.size", 20, validator=settings.is_positive)
register_option("plot.scatter.points.alpha", 0.5, validator=settings.is_between_0_and_1)
register_option("plot.scatter.points.label", "", validator=settings.is_str)
register_option("plot.scatter.quantiles.marker", "X", validator=settings.is_str)
register_option(
    "plot.scatter.quantiles.markersize", 3.5, validator=settings.is_positive
)
register_option(
    "plot.scatter.quantiles.color",
    "darkturquoise",
    validator=settings.is_tuple_list_or_str,
)
register_option("plot.scatter.quantiles.label", "Q-Q", validator=settings.is_str)
register_option(
    "plot.scatter.quantiles.markeredgecolor",
    (0, 0, 0, 0.4),
    validator=settings.is_tuple_list_or_str,
)
register_option(
    "plot.scatter.quantiles.markeredgewidth", 0.5, validator=settings.is_positive
)
register_option("plot.scatter.quantiles.kwargs", {}, settings.is_dict)
register_option("plot.scatter.oneone_line.label", "1:1", validator=settings.is_str)
register_option(
    "plot.scatter.oneone_line.color", "blue", validator=settings.is_tuple_list_or_str
)
register_option("plot.scatter.legend.kwargs", {}, settings.is_dict)
register_option("plot.scatter.reg_line.kwargs", {"color": "r"}, settings.is_dict)
register_option(
    "plot.scatter.legend.bbox",
    {
        "facecolor": "blue",
        "edgecolor": "k",
        "boxstyle": "round",
        "alpha": 0.05,
    },
    settings.is_dict,
)
# register_option("plot.scatter.table.show", False, validator=settings.is_bool)
register_option("plot.scatter.legend.fontsize", 12, validator=settings.is_positive)


def scatter(
    x,
    y,
    *,
    bins: Union[int, float, List[int], List[float]] = 20,
    quantiles: Union[int, List[float]] = None,
    fit_to_quantiles: bool = False,
    show_points: Union[bool, int, float] = None,
    show_hist: bool = None,
    show_density: bool = None,
    backend: str = "matplotlib",
    figsize: List[float] = (8, 8),
    xlim: List[float] = None,
    ylim: List[float] = None,
    reg_method: str = "ols",
    title: str = "",
    xlabel: str = "",
    ylabel: str = "",
    skill_df: object = None,
    units: str = "",
    binsize: float = None,
    nbins: int = None,
    **kwargs,
):
    """Scatter plot showing compared data: observation vs modelled
    Optionally, with density histogram.

    Parameters
    ----------
    x: np.array
        X values e.g model values, must be same length as y
    y: np.array
        Y values e.g observation values, must be same length as x
    bins: (int, float, sequence), optional
        bins for the 2D histogram on the background. By default 20 bins.
        if int, represents the number of bins of 2D
        if float, represents the bin size
        if sequence (list of int or float), represents the bin edges
    quantiles: (int, sequence), optional
        number of quantiles for QQ-plot, by default None and will depend on the scatter data length (10, 100 or 1000)
        if int, this is the number of points
        if sequence (list of floats), represents the desired quantiles (from 0 to 1)
    fit_to_quantiles: bool, optional, by default False
        by default the regression line is fitted to all data, if True, it is fitted to the quantiles
        which can be useful to represent the extremes of the distribution
    show_points : (bool, int, float), optional
        Should the scatter points be displayed?
        None means: show all points if fewer than 1e4, otherwise show 1e4 sample points, by default None.
        float: fraction of points to show on plot from 0 to 1. eg 0.5 shows 50% of the points.
        int: if 'n' (int) given, then 'n' points will be displayed, randomly selected.
    show_hist : bool, optional
        show the data density as a 2d histogram, by default None
    show_density: bool, optional
        show the data density as a colormap of the scatter, by default None. If both `show_density` and `show_hist`
        are None, then `show_density` is used by default.
        for binning the data, the previous kword `bins=Float` is used
    backend : str, optional
        use "plotly" (interactive) or "matplotlib" backend, by default "matplotlib"
    figsize : tuple, optional
        width and height of the figure, by default (8, 8)
    xlim : tuple, optional
        plot range for the observation (xmin, xmax), by default None
    ylim : tuple, optional
        plot range for the model (ymin, ymax), by default None
    reg_method : str, optional
        method for determining the regression line
        "ols" : ordinary least squares regression
        "odr" : orthogonal distance regression,
        by default "ols"
    title : str, optional
        plot title, by default None
    xlabel : str, optional
        x-label text on plot, by default None
    ylabel : str, optional
        y-label text on plot, by default None
    skill_df : dataframe, optional
        dataframe with skill (stats) results to be added to plot, by default None
    units : str, optional
        user default units to override default units, eg 'metre', by default None
    kwargs
    """
    if show_hist is None and show_density is None:
        # Default: points density
        show_density = True

    if (binsize is not None) or (nbins is not None):
        warnings.warn(
            "`binsize` and `nbins` are deprecated and will be removed soon, use `bins` instead",
        )
        binsize_aux = binsize
        nbins_aux = nbins
    else:
        binsize_aux = None
        nbins_aux = None

    if len(x) != len(y):
        raise ValueError("x & y are not of equal length")

    x_sample = x
    y_sample = y
    sample_warning = False
    if show_points is None:
        # If nothing given, and more than 50k points, 50k sample will be shown
        if len(x) < 5e4:
            show_points = True
        else:
            show_points = 50000
            sample_warning = True
    if type(show_points) == float:
        if show_points < 0 or show_points > 1:
            raise ValueError(" `show_points` fraction must be in [0,1]")
        else:
            np.random.seed(20)
            ran_index = np.random.choice(
                range(len(x)), int(len(x) * show_points), replace=False
            )
            x_sample = x[ran_index]
            y_sample = y[ran_index]
            if len(x_sample) < len(x):
                sample_warning = True
    # if show_points is an int
    elif type(show_points) == int:
        np.random.seed(20)
        ran_index = np.random.choice(range(len(x)), show_points, replace=False)
        x_sample = x[ran_index]
        y_sample = y[ran_index]
        if len(x_sample) < len(x):
            sample_warning = True
    elif type(show_points) == bool:
        pass
    else:
        raise TypeError(" `show_points` must be either bool, int or float")
    if sample_warning:
        warnings.warn(
            message=f"Showing only {len(x_sample)} points in plot. If all scatter points wanted in plot, use `show_points=True`",
            stacklevel=2,
        )
    xmin, xmax = x.min(), x.max()
    ymin, ymax = y.min(), y.max()
    xymin = min([xmin, ymin])
    xymax = max([xmax, ymax])

    if quantiles is None:
        if len(x) >= 3000:
            quantiles = 1000
        elif len(x) >= 300:
            quantiles = 100
        else:
            quantiles = 10

    if type(bins) == int:
        nbins_hist = bins
        binsize = (xymax - xymin) / nbins_hist
    elif type(bins) == float:
        binsize = bins
        nbins_hist = int((xymax - xymin) / binsize)
    else:
        # Then bins = Sequence
        binsize = bins
        nbins_hist = bins

    # Check deprecated kwords; Remove this verification in future release
    if (binsize_aux is not None) or (nbins_aux is not None):
        if binsize_aux is None:
            binsize = (xmax - xmin) / nbins_aux
            nbins_hist = nbins_aux
        else:
            nbins_hist = int((xmax - xmin) / binsize_aux)
    # Remove previous piece of code when nbins and bin_size are deprecated.

    if xlim is None:
        xlim = [xymin - binsize, xymax + binsize]

    if ylim is None:
        ylim = [xymin - binsize, xymax + binsize]

    if type(quantiles) == int:
        xq = np.quantile(x, q=np.linspace(0, 1, num=quantiles))
        yq = np.quantile(y, q=np.linspace(0, 1, num=quantiles))
    else:
        # if not an int nor None, it must be a squence of floats
        xq = np.quantile(x, q=quantiles)
        yq = np.quantile(y, q=quantiles)
    x_trend = np.array([xlim[0], xlim[1]])

    if show_hist:
        # if histogram is wanted (explicit non-default flag) then density is off
        if show_density is True:
            raise TypeError(
                "if `show_hist=True` then `show_density` must be either `False` or `None`"
            )

    if show_density:
        if not ((type(bins) == float) or (type(bins) == int)):
            raise TypeError(
                "if `show_density=True` then bins must be either float or int"
            )
        # if point density is wanted, then 2D histogram is not shown
        if show_hist is True:
            raise TypeError(
                "if `show_density=True` then `show_hist` must be either `False` or `None`"
            )
        # calculate density data
        z = __scatter_density(x_sample, y_sample, binsize=binsize)
        idx = z.argsort()
        # Sort data by colormaps
        x_sample, y_sample, z = x_sample[idx], y_sample[idx], z[idx]
        # scale Z by sample size
        z = z * len(x) / len(x_sample)

    # linear fit
    if fit_to_quantiles:
        slope, intercept = _linear_regression(obs=xq, model=yq, reg_method=reg_method)
    else:
        slope, intercept = _linear_regression(obs=x, model=y, reg_method=reg_method)

    if intercept < 0:
        sign = ""
    else:
        sign = "+"
    reglabel = f"Fit: y={slope:.2f}x{sign}{intercept:.2f}"

    if backend == "matplotlib":
        _, ax = plt.subplots(figsize=figsize)
        # plt.figure(figsize=figsize)
        plt.plot(
            [xlim[0], xlim[1]],
            [xlim[0], xlim[1]],
            label=options.plot.scatter.oneone_line.label,
            c=options.plot.scatter.oneone_line.color,
            zorder=3,
        )
        if show_points:
            if show_density:
                c = z
            else:
                c = "0.25"
            plt.scatter(
                x_sample,
                y_sample,
                c=c,
                s=options.plot.scatter.points.size,
                alpha=options.plot.scatter.points.alpha,
                marker=".",
                label=options.plot.scatter.points.label,
                zorder=1,
                **kwargs,
            )
        plt.plot(
            xq,
            yq,
            options.plot.scatter.quantiles.marker,
            label=options.plot.scatter.quantiles.label,
            c=options.plot.scatter.quantiles.color,
            zorder=4,
            markeredgecolor=options.plot.scatter.quantiles.markeredgecolor,
            markeredgewidth=options.plot.scatter.quantiles.markeredgewidth,
            markersize=options.plot.scatter.quantiles.markersize,
            **settings.get_option("plot.scatter.quantiles.kwargs"),
        )

        x_trend = xq if fit_to_quantiles else x_trend
        plt.plot(
            x_trend,
            intercept + slope * x_trend,
            **settings.get_option("plot.scatter.reg_line.kwargs"),
            label=reglabel,
            zorder=2,
        )

        if show_hist:
            plt.hist2d(x, y, bins=nbins_hist, cmin=0.01, zorder=0.5, **kwargs)

        plt.legend(**settings.get_option("plot.scatter.legend.kwargs"))
        plt.xlabel(xlabel)
        plt.ylabel(ylabel)
        plt.axis("square")
        plt.xlim([xlim[0], xlim[1]])
        plt.ylim([ylim[0], ylim[1]])
        plt.minorticks_on()
        plt.grid(which="both", axis="both", linewidth="0.2", color="k", alpha=0.6)
        max_cbar = None
        if show_hist or (show_density and show_points):
            cbar = plt.colorbar(fraction=0.046, pad=0.04)
            ticks = cbar.ax.get_yticks()
            max_cbar = ticks[-1]
            cbar.set_label("# points")

        plt.title(title)
        # Add skill table
        if skill_df is not None:
            _plot_summary_table(skill_df, units, max_cbar=max_cbar)
        return ax

    elif backend == "plotly":  # pragma: no cover
        import plotly.graph_objects as go

        data = [
            go.Scatter(
                x=xlim, y=xlim, name="1:1", mode="lines", line=dict(color="blue")
            ),
        ]

        regression_line = go.Scatter(
            x=x_trend,
            y=intercept + slope * x_trend,
            name=reglabel,
            mode="lines",
            line=dict(color="red"),
        )
        data.append(regression_line)

        if show_hist:
            data.append(
                go.Histogram2d(
                    x=x,
                    y=y,
                    xbins=dict(size=binsize),
                    ybins=dict(size=binsize),
                    colorscale=[
                        [0.0, "rgba(0,0,0,0)"],
                        [0.1, "purple"],
                        [0.5, "green"],
                        [1.0, "yellow"],
                    ],
                    colorbar=dict(title="# of points"),
                )
            )

        if show_points:

            if show_density:
                c = z
                cbar = dict(thickness=20, title="# of points")
            else:
                c = "black"
                cbar = None
            data.append(
                go.Scatter(
                    x=x_sample,
                    y=y_sample,
                    mode="markers",
                    name="Data",
                    marker=dict(color=c, opacity=0.5, size=3.0, colorbar=cbar),
                )
            )
        data.append(
            go.Scatter(
                x=xq,
                y=yq,
                name=options.plot.scatter.quantiles.label,
                mode="markers",
                marker_symbol="x",
                marker_color=options.plot.scatter.quantiles.color,
                marker_line_color="midnightblue",
                marker_line_width=0.6,
            )
        )

        defaults = {"width": 600, "height": 600}
        defaults = {**defaults, **kwargs}

        layout = layout = go.Layout(
            legend=dict(x=0.01, y=0.99),
            yaxis=dict(scaleanchor="x", scaleratio=1),
            title=dict(text=title, xanchor="center", yanchor="top", x=0.5, y=0.9),
            yaxis_title=ylabel,
            xaxis_title=xlabel,
            **defaults,
        )

        fig = go.Figure(data=data, layout=layout)
        fig.update_xaxes(range=xlim)
        fig.update_yaxes(range=ylim)
        fig.show()  # Should this be here

    else:

        raise ValueError(f"Plotting backend: {backend} not supported")


def plot_observation_positions(
    geometry: mikeio.spatial.FM_geometry.GeometryFM,
    observations: List[Observation],
    figsize: Tuple = None,
    title=None,
):
    """Plot observation points on a map showing the model domain

    Parameters
    ----------
    geometry: mikeio.GeometryFM
        A MIKE IO geometry object
    observations: list
        Observation collection
    figsize : (float, float), optional
        figure size, by default None
    title: str, optional
        plot title, default empty
    """

    xn = geometry.node_coordinates[:, 0]
    offset_x = 0.02 * (max(xn) - min(xn))
    ax = geometry.plot(plot_type="outline_only", figsize=figsize)
    for obs in observations:
        if isinstance(obs, PointObservation):
            ax.scatter(x=obs.x, y=obs.y, marker="x")
            ax.annotate(obs.name, (obs.x + offset_x, obs.y))
        elif isinstance(obs, TrackObservation):
            if obs.n_points < 10000:
                ax.scatter(x=obs.x, y=obs.y, c=obs.values, marker=".", cmap="Reds")
            else:
                print("Too many points to plot")
                # TODO: group by lonlat bin
    if title:
        ax.set_title(title)
    return ax


TaylorPoint = namedtuple("TaylorPoint", "name obs_std std cc marker marker_size")


def taylor_diagram(
    obs_std,
    points,
    figsize=(7, 7),
    obs_text="Observations",
    normalize_std=False,
    title="Taylor diagram",
):
    if np.isscalar(figsize):
        figsize = (figsize, figsize)
    elif figsize[0] != figsize[1]:
        warnings.warn(
            "It is strongly recommended that the aspect ratio is 1:1 for Taylor diagrams"
        )
    fig = plt.figure(figsize=figsize)

    # srange=(0, 1.5),
    if len(obs_text) > 30:
        obs_text = obs_text[:25] + "..."

    td = TaylorDiagram(
        obs_std, fig=fig, rect=111, label=obs_text, normalize_std=normalize_std
    )
    contours = td.add_contours(levels=8, colors="0.5", linestyles="dotted")
    plt.clabel(contours, inline=1, fontsize=10, fmt="%.2f")

    if isinstance(points, TaylorPoint):
        points = [points]
    for p in points:
        assert isinstance(p, TaylorPoint)
        m = "o" if p.marker is None else p.marker
        ms = "6" if p.marker_size is None else p.marker_size
        std = p.std / p.obs_std if normalize_std else p.std
        td.add_sample(std, p.cc, marker=m, ms=ms, ls="", label=p.name)
        # marker=f"${1}$",
        # td.add_sample(0.2, 0.8, marker="+", ms=15, mew=1.2, ls="", label="m2")
    td.add_grid()
    fig.legend(
        td.samplePoints,
        [p.get_label() for p in td.samplePoints],
        numpoints=1,
        prop=dict(size="medium"),
        loc="upper right",
    )
    fig.suptitle(title, size="x-large")


def __hist2d(x, y, binsize):
    """Calculates 2D histogram (gridded) of data.

    Parameters
    ----------
    x: np.array
        X values e.g model values, must be same length as y
    y: np.array
        Y values e.g observation values, must be same length as x
    binsize: float, optional
        2D histogram (bin) resolution, by default = 0.1

    Returns
    ----------
    histodata: np.array
        2D-histogram data
    cxy: np.array
        Center points of the histogram bins
    exy: np.array
        Edges of the histogram bins
    """
    # Make linear-grid for interpolation
<<<<<<< HEAD
    minxy = min(min(x), min(y))-binsize
    maxxy = max(max(x), max(y))+binsize
=======
    minxy = min(min(x), min(y)) - binsize
    maxxy = max(max(x), max(y)) + binsize
>>>>>>> b96568c2
    # Center points of the bins
    cxy = np.arange(minxy, maxxy, binsize)
    # Edges of the bins
    exy = np.arange(minxy - binsize * 0.5, maxxy + binsize * 0.5, binsize)
<<<<<<< HEAD
    if exy[-1]<=cxy[-1]:
        #sometimes, given the bin size, the edges array ended before (left side) of the bins-center array
=======
    if exy[-1] <= cxy[-1]:
        # sometimes, given the bin size, the edges array ended before (left side) of the bins-center array
>>>>>>> b96568c2
        # in such case, and extra half-bin is added at the end
        exy = np.arange(minxy - binsize * 0.5, maxxy + binsize, binsize)

    # Calculate 2D histogram
    histodata, _, _ = np.histogram2d(x, y, [exy, exy])

    # Histogram values
    hist = []
    for j in range(len(cxy)):
        for i in range(len(cxy)):
            hist.append(histodata[i, j])

    return hist, cxy


def __scatter_density(x, y, binsize: float = 0.1, method: str = "linear"):
    """Interpolates scatter data on a 2D histogram (gridded) based on data density.

    Parameters
    ----------
    x: np.array
        X values e.g model values, must be same length as y
    y: np.array
        Y values e.g observation values, must be same length as x
    binsize: float, optional
        2D histogram (bin) resolution, by default = 0.1
    method: str, optional
        Scipy griddata interpolation method, by default 'linear'

    Returns
    ----------
    Z_grid: np.array
        Array with the colors based on histogram density
    """

    hist, cxy = __hist2d(x, y, binsize)

    # Grid-data
    xg, yg = np.meshgrid(cxy, cxy)
    xg = xg.ravel()
    yg = yg.ravel()

    ## Interpolate histogram density data to scatter data
    Z_grid = interpolate.griddata((xg, yg), hist, (x, y), method=method)

    # Replace negative values (should there be some) in case of 'cubic' interpolation
    Z_grid[(Z_grid < 0)] = 0

    return Z_grid


def _plot_summary_table(skill_df, units, max_cbar):
    stats_with_units = ["bias", "rmse", "urmse", "mae"]
    max_str_len = skill_df.columns.str.len().max()
    lines = []

    for col in skill_df.columns:
        if col == "model" or col == "variable":
            continue
        if col in stats_with_units:
            # if statistic has dimensions, then add units
            item_unit = units
        else:
            # else, add empty space (for fomatting)
            item_unit = " "
        if col == "n":
            # Number of samples, integer, else, 2 decimals
            decimals = f".{0}f"
        else:
            decimals = f".{2}f"
        lines.append(
            f"{(col.ljust(max_str_len)).upper()} = {np.round(skill_df[col].values[0],2): {decimals}} {item_unit}"
        )

    text_ = "\n".join(lines)

    if max_cbar is None:
        x = 0.93
    elif max_cbar < 1e3:
        x = 0.99
    elif max_cbar < 1e4:
        x = 1.01
    elif max_cbar < 1e5:
        x = 1.03
    elif max_cbar < 1e6:
        x = 1.05
    else:
        # When more than 1e6 samples, matplotlib changes to scientific notation
        x = 0.97

    plt.gcf().text(
        x,
        0.6,
        text_,
        bbox=settings.get_option("plot.scatter.legend.bbox"),
        fontsize=options.plot.scatter.legend.fontsize,
        family="monospace",
    )<|MERGE_RESOLUTION|>--- conflicted
+++ resolved
@@ -548,24 +548,14 @@
         Edges of the histogram bins
     """
     # Make linear-grid for interpolation
-<<<<<<< HEAD
-    minxy = min(min(x), min(y))-binsize
-    maxxy = max(max(x), max(y))+binsize
-=======
     minxy = min(min(x), min(y)) - binsize
     maxxy = max(max(x), max(y)) + binsize
->>>>>>> b96568c2
     # Center points of the bins
     cxy = np.arange(minxy, maxxy, binsize)
     # Edges of the bins
     exy = np.arange(minxy - binsize * 0.5, maxxy + binsize * 0.5, binsize)
-<<<<<<< HEAD
-    if exy[-1]<=cxy[-1]:
-        #sometimes, given the bin size, the edges array ended before (left side) of the bins-center array
-=======
     if exy[-1] <= cxy[-1]:
         # sometimes, given the bin size, the edges array ended before (left side) of the bins-center array
->>>>>>> b96568c2
         # in such case, and extra half-bin is added at the end
         exy = np.arange(minxy - binsize * 0.5, maxxy + binsize, binsize)
 
