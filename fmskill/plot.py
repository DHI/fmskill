--- conflicted
+++ resolved
@@ -16,15 +16,9 @@
     x,
     y,
     *,
-<<<<<<< HEAD
     bins: Union[int, float, List[int], List[float]] = 20,
     quantiles: Union[int, List[float]] = None,
-    show_points: bool = None,
-=======
-    binsize: float = None,
-    nbins: int = 20,
     show_points: Union[bool, int, float] = None,
->>>>>>> cc7db948
     show_hist: bool = True,
     backend: str = "matplotlib",
     figsize: List[float] = (8, 8),
@@ -47,7 +41,6 @@
         X values e.g model values, must be same length as y
     y: np.array
         Y values e.g observation values, must be same length as x
-<<<<<<< HEAD
     bins: (int, float, sequence), optional
         bins for the 2D histogram on the background. By default 20 bins.
         if int, represents the number of bins of 2D
@@ -57,14 +50,7 @@
         number of quantiles for QQ-plot, by default None and will depend on the scatter data length (10, 100 or 1000)
         if int, this is the number of points
         if sequence (list of floats), represents the desired quantiles (from 0 to 1)
-    show_points : bool, optional
-=======
-    binsize : float, optional
-        the size of each bin in the 2d histogram, by default None
-    nbins : int, optional
-        number of bins (if binsize is not given), by default 20
     show_points : (bool, int, float), optional
->>>>>>> cc7db948
         Should the scatter points be displayed?
         None means: show all points if fewer than 1e4, otherwise show 1e4 sample points, by default None.
         float: fraction of points to show on plot from 0 to 1. eg 0.5 shows 50% of the points.
@@ -238,14 +224,6 @@
         if show_hist:
             cbar = plt.colorbar(fraction=0.046, pad=0.04)
             cbar.set_label("# points")
-<<<<<<< HEAD
-
-=======
-        if show_points:
-            plt.scatter(
-                x_sample, y_sample, c="0.25", s=20, alpha=0.5, marker=".", label=None
-            )
->>>>>>> cc7db948
         plt.title(title)
 
     elif backend == "plotly":  # pragma: no cover
