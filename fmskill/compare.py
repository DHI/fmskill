"""The `compare` module contains different types of comparer classes for
fixed locations (PointComparer), or locations moving in space (TrackComparer).

These Comparers are constructed by extracting data from the combination of observation and model results

Examples
--------
>>> mr = ModelResult("Oresund2D.dfsu")
>>> o1 = PointObservation("klagshamn.dfs0", item=0, x=366844, y=6154291, name="Klagshamn")
>>> mr.add_observation(o1, item=0)
>>> comparer = mr.extract()
"""
from collections.abc import Mapping, Iterable
from typing import List, Union
import warnings
from inspect import getmembers, isfunction
import numpy as np
import pandas as pd
import matplotlib.pyplot as plt
from datetime import datetime, timedelta
from copy import deepcopy
from scipy.stats import linregress
from scipy import odr

from mikeio import Dfs0, Dataset
import fmskill.metrics as mtr
from fmskill.observation import PointObservation, TrackObservation
from fmskill.plot import scatter


class BaseComparer:
    """Abstract base class for all comparers, only used to inherit from, not to be used directly"""

    # observation = None
    obs_name = "Observation"
    _obs_names: List[str]
    _mod_names: List[str]
    _mod_colors = [
        "#004165",
        "#63CEFF",
        "#8B8D8E",
        "#0098DB",
        "#93509E",
        "#61C250",
        "#a6cee3",
        "#1f78b4",
        "#b2df8a",
        "#33a02c",
        "#fb9a99",
        "#e31a1c",
        "#fdbf6f",
        "#ff7f00",
        "#cab2d6",
        "#003f5c",
        "#2f4b7c",
        "#665191",
    ]

    _resi_color = "#8B8D8E"
    _obs_unit_text = ""
    #      darkblue: #004165
    #      midblue:  #0098DB,
    #      gray:     #8B8D8E,
    #      lightblue:#63CEFF,
    #      green:    #61C250
    #      purple:   #93509E
    mod_data = None
    df = None
    _all_df = None

    _mod_start = datetime(2900, 1, 1)
    _mod_end = datetime(1, 1, 1)

    @property
    def n_points(self) -> int:
        """number of compared points"""
        return len(self.df)

    @property
    def start(self) -> datetime:
        """start datetime of compared data"""
        return self.df.index[0].to_pydatetime()

    @property
    def end(self) -> datetime:
        """end datetime of compared data"""
        return self.df.index[-1].to_pydatetime()

    @property
    def x(self) -> float:
        return self.observation.x

    @property
    def y(self) -> float:
        return self.observation.y

    @property
    def name(self) -> str:
        """name of comparer (=observation)"""
        return self.observation.name

    @property
    def residual(self):
        # TODO
        return self.mod - np.vstack(self.obs)

    @property
    def obs(self) -> np.ndarray:
        return self.df[self.obs_name].values

    @property
    def mod(self) -> np.ndarray:
        return self.df[self.mod_names].values

    @property
    def n_models(self) -> int:
        return len(self.mod_names)

    @property
    def mod_names(self) -> List[str]:
        return self._mod_names  # list(self.mod_data.keys())

    @property
    def n_variables(self) -> int:
        return len(self._var_names)

    @property
    def all_df(self) -> pd.DataFrame:
        if self._all_df is None:
            self._construct_all_df()
        return self._all_df

    def __add__(self, other: "BaseComparer") -> "ComparerCollection":

        if not isinstance(other, BaseComparer):
            raise TypeError(f"Cannot add {type(other)} to {type(self)}")

        cc = ComparerCollection()
        cc.add_comparer(self)
        cc.add_comparer(other)

        return cc

    def _all_df_template(self):
        template = {
            "model": pd.Series([], dtype="category"),
            "observation": pd.Series([], dtype="category"),
        }
        if self.n_variables > 1:
            template["variable"] = pd.Series([], dtype="category")

        template["x"] = pd.Series([], dtype="float")
        template["y"] = pd.Series([], dtype="float")
        template["mod_val"] = pd.Series([], dtype="float")
        template["obs_val"] = pd.Series([], dtype="float")
        res = pd.DataFrame(template)
        return res

    def _construct_all_df(self):
        # TODO: var_name
        res = self._all_df_template()
        cols = res.keys()
        for j in range(self.n_models):
            mod_name = self.mod_names[j]
            df = self.df[[mod_name]].copy()
            df.columns = ["mod_val"]
            df["model"] = mod_name
            df["observation"] = self.observation.name
            if self.n_variables > 1:
                df["variable"] = self.observation.variable_name
            df["x"] = self.x
            df["y"] = self.y
            df["obs_val"] = self.obs
            res = res.append(df[cols])

        self._all_df = res.sort_index()

    def __init__(self, observation, modeldata=None):
        self.observation = deepcopy(observation)
        self._obs_unit_text = self.observation._unit_text()
        self.mod_data = {}
        self._obs_names = [observation.name]
        self._var_names = [observation.variable_name]
        self._itemInfos = [observation.itemInfo]

        if modeldata is not None:
            self.add_modeldata(modeldata)

    def add_modeldata(self, modeldata):
        if isinstance(modeldata, list):
            for data in modeldata:
                self.add_modeldata(data)
            return

        if isinstance(modeldata, Dataset):
            mod_df = modeldata.to_dataframe()
        elif isinstance(modeldata, pd.DataFrame):
            # TODO: add validation
            mod_df = modeldata
        else:
            raise ValueError("Unknown modeldata type (mikeio.Dataset or pd.DataFrame)")
        mod_name = mod_df.columns[-1]
        self.mod_data[mod_name] = mod_df
        self._mod_names = list(self.mod_data.keys())

        if mod_df.index[0] < self._mod_start:
            self._mod_start = mod_df.index[0].to_pydatetime()
        if mod_df.index[-1] > self._mod_end:
            self._mod_end = mod_df.index[-1].to_pydatetime()

    def __repr__(self):
        out = []
        out.append(f"<{type(self).__name__}>")
        out.append(f"Observation: {self.observation.name}, n_points={self.n_points}")
        for model in self.mod_names:
            out.append(f" Model: {model}, rmse={self.score(model=model):.3f}")
        return str.join("\n", out)

    def _get_obs_name(self, obs):
        return self._obs_names[self._get_obs_id(obs)]

    def _get_obs_id(self, obs):
        if obs is None or self.n_observations <= 1:
            return 0
        elif isinstance(obs, str):
            if obs in self._obs_names:
                obs_id = self._obs_names.index(obs)
            else:
                raise ValueError(f"obs {obs} could not be found in {self._obs_names}")
        elif isinstance(obs, int):
            if obs >= 0 and obs < self.n_observations:
                obs_id = obs
            else:
                raise ValueError(
                    f"obs id was {obs} - must be within 0 and {self.n_observations-1}"
                )
        else:
            raise ValueError("observation must be None, str or int")
        return obs_id

    def _get_var_name(self, var):
        return self._var_names[self._get_var_id(var)]

    def _get_var_id(self, var):
        if var is None or self.n_variables <= 1:
            return 0
        elif isinstance(var, str):
            if var in self._var_names:
                var_id = self._var_names.index(var)
            else:
                raise ValueError(f"var {var} could not be found in {self._var_names}")
        elif isinstance(var, int):
            if var >= 0 and var < self.n_variables:
                var_id = var
            else:
                raise ValueError(
                    f"var id was {var} - must be within 0 and {self.n_variables-1}"
                )
        else:
            raise ValueError("variable must be None, str or int")
        return var_id

    def _get_mod_name(self, model):
        return self._mod_names[self._get_mod_id(model)]

    def _get_mod_id(self, model):
        if model is None or self.n_models <= 1:
            return 0
        elif isinstance(model, str):
            if model in self.mod_names:
                mod_id = self.mod_names.index(model)
            else:
                raise ValueError(
                    f"model {model} could not be found in {self.mod_names}"
                )
        elif isinstance(model, int):
            if model >= 0 and model < self.n_models:
                mod_id = model
            else:
                raise ValueError(
                    f"model id was {model} - must be within 0 and {self.n_models-1}"
                )
        else:
            raise ValueError("model must be None, str or int")
        return mod_id

    def _parse_metric(self, metric):
        if metric is None:
            return [mtr.bias, mtr.rmse, mtr.urmse, mtr.mae, mtr.cc, mtr.si, mtr.r2]

        if isinstance(metric, str):
            valid_metrics = [x[0] for x in getmembers(mtr, isfunction)]

            if metric.lower() in valid_metrics:
                metric = getattr(mtr, metric.lower())
            else:
                raise ValueError(
                    f"Invalid metric: {metric}. Valid metrics are {valid_metrics}."
                )
        elif isinstance(metric, Iterable):
            metrics = [self._parse_metric(m) for m in metric]
            return metrics
        elif not callable(metric):
            raise ValueError(
                f"Invalid metric: {metric}. Must be either string or callable."
            )
        return metric

    def skill(
        self,
        by: Union[str, List[str]] = None,
        metrics: list = None,
        model: Union[str, int, List[str], List[int]] = None,
        observation: Union[str, int, List[str], List[int]] = None,
        variable: Union[str, int, List[str], List[int]] = None,
        start: Union[str, datetime] = None,
        end: Union[str, datetime] = None,
        area: List[float] = None,
        df: pd.DataFrame = None,
    ) -> pd.DataFrame:
        """Aggregated skill assessment of model(s)

        Parameters
        ----------
        by : (str, List[str]), optional
            group by column name or by temporal bin via the freq-argument
            (using pandas pd.Grouper(freq)),
            e.g.: 'freq:M' = monthly; 'freq:D' daily
            by default ["model","observation"]
        metrics : list, optional
            list of fmskill.metrics, by default [bias, rmse, urmse, mae, cc, si, r2]
        model : (str, int, List[str], List[int]), optional
            name or ids of models to be compared, by default all
        observation : (str, int, List[str], List[int])), optional
            name or ids of observations to be compared, by default all
        variable : (str, int, List[str], List[int])), optional
            name or ids of variables to be compared, by default all
        start : (str, datetime), optional
            start time of comparison, by default None
        end : (str, datetime), optional
            end time of comparison, by default None
        area : list(float), optional
            bbox coordinates [x0, y0, x1, y1],
            or polygon coordinates [x0, y0, x1, y1, ..., xn, yn],
            by default None
        df : pd.dataframe, optional
            user-provided data instead of the comparers own data, by default None

        Returns
        -------
        pd.DataFrame
            skill assessment as a dataframe

        See also
        --------
        sel_df
            a method for filtering/selecting data

        Examples
        --------
        >>> cc = mr.extract()
        >>> cc.skill().round(2)
                       n  bias  rmse  urmse   mae    cc    si    r2
        observation
        HKNA         385 -0.20  0.35   0.29  0.25  0.97  0.09  0.99
        EPL           66 -0.08  0.22   0.20  0.18  0.97  0.07  0.99
        c2           113 -0.00  0.35   0.35  0.29  0.97  0.12  0.99

        >>> cc.skill(observation='c2', start='2017-10-28').round(2)
                       n  bias  rmse  urmse   mae    cc    si    r2
        observation
        c2            41  0.33  0.41   0.25  0.36  0.96  0.06  0.99

        >>> cc.skill(by='freq:D').round(2)
                      n  bias  rmse  urmse   mae    cc    si    r2
        2017-10-27  239 -0.15  0.25   0.21  0.20  0.72  0.10  0.98
        2017-10-28  162 -0.07  0.19   0.18  0.16  0.96  0.06  1.00
        2017-10-29  163 -0.21  0.52   0.47  0.42  0.79  0.11  0.99

        >>> df = cc.sel_df(observation=['HKNA','EPL']).copy()
        >>> df['seastate'] = pd.cut(df.obs_val, bins=[0,2,6], labels=['small','large'])
        >>> cc.skill(by=['observation','seastate'], df=df).round(2)
                                n  bias  rmse  urmse   mae    cc    si    r2
        observation seastate
        EPL         small      16  0.02  0.22   0.22  0.17  0.38  0.13  0.98
                    large      50 -0.11  0.22   0.19  0.19  0.98  0.06  0.99
        HKNA        small      61  0.02  0.09   0.09  0.08  0.88  0.05  1.00
                    large     324 -0.23  0.38   0.30  0.28  0.96  0.09  0.99
        """

        metrics = self._parse_metric(metrics)

        df = self.sel_df(
            model=model,
            observation=observation,
            variable=variable,
            start=start,
            end=end,
            area=area,
            df=df,
        )

        n_models = len(df.model.unique())
        n_obs = len(df.observation.unique())
        n_var = len(df.variable.unique()) if (self.n_variables > 1) else 1
        by = self._parse_by(by, n_models, n_obs, n_var)

        res = self._groupby_df(df.drop(columns=["x", "y"]), by, metrics)
        res = self._add_as_field_if_not_in_index(df, skilldf=res)
        return res

    def _add_as_field_if_not_in_index(
        self, df, skilldf, fields=["model", "observation", "variable"]
    ):
        """Add a field to skilldf if unique in df"""
        for field in reversed(fields):
            if (field == "model") and (self.n_models <= 1):
                continue
            if (field == "variable") and (self.n_variables <= 1):
                continue
            if field not in skilldf.index.names:
                unames = df[field].unique()
                if len(unames) == 1:
                    skilldf.insert(loc=0, column=field, value=unames[0])
        return skilldf

    def _groupby_df(self, df, by, metrics, n_min: int = None):
        def calc_metrics(x):
            row = {}
            row["n"] = len(x)
            for metric in metrics:
                row[metric.__name__] = metric(x.obs_val.values, x.mod_val.values)
            return pd.Series(row)

        # .drop(columns=["x", "y"])

        res = df.groupby(by=by).apply(calc_metrics)

        if n_min:
            # nan for all cols but n
            cols = [col for col in res.columns if not col == "n"]
            res.loc[res.n < n_min, cols] = np.nan

        res["n"] = res["n"].fillna(0)
        res = res.astype({"n": int})

        return res

    def _parse_by(self, by, n_models, n_obs, n_var=1):
        if by is None:
            by = []
            if n_models > 1:
                by.append("model")
            if n_obs > 1:  # or ((n_models == 1) and (n_obs == 1)):
                by.append("observation")
            if n_var > 1:
                by.append("variable")
            if len(by) == 0:
                # default value
                by.append("observation")
            return by

        if isinstance(by, str):
            if by in {"mdl", "mod", "models"}:
                by = "model"
            if by in {"obs", "observations"}:
                by = "observation"
            if by in {"var", "variables", "item"}:
                by = "variable"
            if by[:5] == "freq:":
                freq = by.split(":")[1]
                by = pd.Grouper(freq=freq)
        elif isinstance(by, Iterable):
            by = [self._parse_by(b, n_models, n_obs, n_var) for b in by]
            return by
        else:
            raise ValueError("Invalid by argument. Must be string or list of strings.")
        return by

    def spatial_skill(
        self,
        bins=5,
        binsize: float = None,
        by: Union[str, List[str]] = None,
        metrics: list = None,
        n_min: int = None,
        model: Union[str, int, List[str], List[int]] = None,
        observation: Union[str, int, List[str], List[int]] = None,
        variable: Union[str, int, List[str], List[int]] = None,
        start: Union[str, datetime] = None,
        end: Union[str, datetime] = None,
        area: List[float] = None,
        df: pd.DataFrame = None,
    ):
        """Aggregated spatial skill assessment of model(s) on a regular spatial grid.

        Parameters
        ----------
        bins: int, list of scalars, or IntervalIndex, or tuple of, optional
            criteria to bin x and y by, argument bins to pd.cut(), default 5
            define different bins for x and y a tuple
            e.g.: bins = 5, bins = (5,[2,3,5])
        binsize : float, optional
            bin size for x and y dimension, overwrites bins
            creates bins with reference to round(mean(x)), round(mean(y))
        by : (str, List[str]), optional
            group by column name or by temporal bin via the freq-argument
            (using pandas pd.Grouper(freq)),
            e.g.: 'freq:M' = monthly; 'freq:D' daily
            by default ["model","observation"]
        metrics : list, optional
            list of fmskill.metrics, by default [bias, rmse, urmse, mae, cc, si, r2]
        n_min : int, optional
            minimum number of observations in a grid cell;
            cells with fewer observations get a score of `np.nan`
        model : (str, int, List[str], List[int]), optional
            name or ids of models to be compared, by default all
        observation : (str, int, List[str], List[int])), optional
            name or ids of observations to be compared, by default all
        variable : (str, int, List[str], List[int])), optional
            name or ids of variables to be compared, by default all
        start : (str, datetime), optional
            start time of comparison, by default None
        end : (str, datetime), optional
            end time of comparison, by default None
        area : list(float), optional
            bbox coordinates [x0, y0, x1, y1],
            or polygon coordinates [x0, y0, x1, y1, ..., xn, yn],
            by default None
        df : pd.dataframe, optional
            user-provided data instead of the comparers own data, by default None

        Returns
        -------
        xr.Dataset
            skill assessment as a dataset

        See also
        --------
        skill
            a method for aggregated skill assessment

        Examples
        --------
        >>> cc = mr.extract()  # with satellite track measurements
        >>> cc.spatial_skill(metrics='bias')
        <xarray.Dataset>
        Dimensions:      (x: 5, y: 5)
        Coordinates:
            observation   'alti'
        * x            (x) float64 -0.436 1.543 3.517 5.492 7.466
        * y            (y) float64 50.6 51.66 52.7 53.75 54.8
        Data variables:
            n            (x, y) int32 3 0 0 14 37 17 50 36 72 ... 0 0 15 20 0 0 0 28 76
            bias         (x, y) float64 -0.02626 nan nan ... nan 0.06785 -0.1143

        >>> ds = cc.spatial_skill(binsize=0.5)
        >>> ds.coords
        Coordinates:
            observation   'alti'
        * x            (x) float64 -1.5 -0.5 0.5 1.5 2.5 3.5 4.5 5.5 6.5 7.5
        * y            (y) float64 51.5 52.5 53.5 54.5 55.5 56.5
        """

        metrics = self._parse_metric(metrics)

        df = self.sel_df(
            model=model,
            observation=observation,
            variable=variable,
            start=start,
            end=end,
            area=area,
            df=df,
        )

        df = self._add_spatial_grid_to_df(df=df, bins=bins, binsize=binsize)

        n_models = len(df.model.unique())
        n_obs = len(df.observation.unique())
        by = self._parse_by(by, n_models, n_obs)
        if not "y" in by:
            by.insert(0, "y")
        if not "x" in by:
            by.insert(0, "x")

        res = self._groupby_df(
            df.drop(columns=["x", "y"]).rename(columns=dict(xBin="x", yBin="y")),
            by,
            metrics,
            n_min,
        )

        return res.to_xarray().squeeze()

    def _add_spatial_grid_to_df(self, df, bins, binsize):
        if binsize is None:
            # bins from bins
            if isinstance(bins, tuple):
                bins_x = bins[0]
                bins_y = bins[1]
            else:
                bins_x = bins
                bins_y = bins
        else:
            # bins from binsize
            x_ptp = df.x.values.ptp()
            y_ptp = df.y.values.ptp()
            nx = int(np.ceil(x_ptp / binsize))
            ny = int(np.ceil(y_ptp / binsize))
            x_mean = np.round(df.x.mean())
            y_mean = np.round(df.y.mean())
            bins_x = np.arange(
                x_mean - nx / 2 * binsize, x_mean + (nx / 2 + 1) * binsize, binsize
            )
            bins_y = np.arange(
                y_mean - ny / 2 * binsize, y_mean + (ny / 2 + 1) * binsize, binsize
            )
        # cut and get bin centre
        df["xBin"] = pd.cut(df.x, bins=bins_x)
        df["xBin"] = df["xBin"].apply(lambda x: x.mid)
        df["yBin"] = pd.cut(df.y, bins=bins_y)
        df["yBin"] = df["yBin"].apply(lambda x: x.mid)

        return df

    def sel_df(
        self,
        model: Union[str, int, List[str], List[int]] = None,
        observation: Union[str, int, List[str], List[int]] = None,
        variable: Union[str, int, List[str], List[int]] = None,
        start: Union[str, datetime] = None,
        end: Union[str, datetime] = None,
        area: List[float] = None,
        df: pd.DataFrame = None,
    ) -> pd.DataFrame:
        """Select/filter data from all the compared data.
        Used by compare.scatter and compare.skill to select data.

        Parameters
        ----------
        model : (str, int, List[str], List[int]), optional
            name or ids of models to be compared, by default all
        observation : (str, int, List[str], List[int])), optional
            name or ids of observations to be compared, by default all
        variable : (str, int, List[str], List[int])), optional
            name or ids of variables to be compared, by default all
        start : (str, datetime), optional
            start time of comparison, by default None
        end : (str, datetime), optional
            end time of comparison, by default None
        area : list(float), optional
            bbox coordinates [x0, y0, x1, y1],
            or polygon coordinates [x0, y0, x1, y1, ..., xn, yn],
            by default None
        df : pd.dataframe, optional
            user-provided data instead of the comparers own data, by default None

        Returns
        -------
        pd.DataFrame
            selected data in a dataframe with columns (mod_name,obs_name,x,y,mod_val,obs_val)

        See also
        --------
        skill
            a method for aggregated skill assessment
        scatter
            a method for plotting compared data

        Examples
        --------
        >>> cc = mr.extract()
        >>> dfsub = cc.sel_df(observation=['EPL','HKNA'])
        >>> dfsub = cc.sel_df(model=0)
        >>> dfsub = cc.sel_df(start='2017-10-1', end='2017-11-1')
        >>> dfsub = cc.sel_df(area=[0.5,52.5,5,54])

        >>> cc.sel_df(observation='c2', start='2017-10-28').head(3)
                           model observation      x       y   mod_val  obs_val
        2017-10-28 01:00:00 SW_1         EPL  3.276  51.999  1.644092     1.82
        2017-10-28 02:00:00 SW_1         EPL  3.276  51.999  1.755809     1.86
        2017-10-28 03:00:00 SW_1         EPL  3.276  51.999  1.867526     2.11
        """
        if df is None:
            df = self.all_df
        if model is not None:
            models = [model] if np.isscalar(model) else model
            models = [self._get_mod_name(m) for m in models]
            df = df[df.model.isin(models)]
        if observation is not None:
            observation = [observation] if np.isscalar(observation) else observation
            observation = [self._get_obs_name(o) for o in observation]
            df = df[df.observation.isin(observation)]
        if (variable is not None) and (self.n_variables > 1):
            variable = [variable] if np.isscalar(variable) else variable
            variable = [self._get_var_name(v) for v in variable]
            df = df[df.variable.isin(variable)]
        if (start is not None) or (end is not None):
            df = df.loc[start:end]
        if area is not None:
            if self._area_is_bbox(area):
                x0, y0, x1, y1 = area
                df = df[(df.x > x0) & (df.x < x1) & (df.y > y0) & (df.y < y1)]
            elif self._area_is_polygon(area):
                polygon = np.array(area)
                xy = np.column_stack((df.x.values, df.y.values))
                mask = self._inside_polygon(polygon, xy)
                df = df[mask]
            else:
                raise ValueError("area supports bbox [x0,y0,x1,y1] and closed polygon")
        return df

    def _area_is_bbox(self, area):
        is_bbox = False
        if area is not None:
            if not np.isscalar(area):
                area = np.array(area)
                if (area.ndim == 1) & (len(area) == 4):
                    if np.all(np.isreal(area)):
                        is_bbox = True
        return is_bbox

    def _area_is_polygon(self, area) -> bool:
        if area is None:
            return False
        if np.isscalar(area):
            return False
        if not np.all(np.isreal(area)):
            return False
        polygon = np.array(area)
        if polygon.ndim > 2:
            return False

        if polygon.ndim == 1:
            if len(polygon) <= 5:
                return False
            if len(polygon) % 2 != 0:
                return False

        if polygon.ndim == 2:
            if polygon.shape[0] < 3:
                return False
            if polygon.shape[1] != 2:
                return False

        return True

    def _inside_polygon(self, polygon, xy):
        import matplotlib.path as mp

        if polygon.ndim == 1:
            polygon = np.column_stack((polygon[0::2], polygon[1::2]))
        return mp.Path(polygon).contains_points(xy)

    def scatter(
        self,
        *,
        binsize: float = None,
        nbins: int = 20,
        show_points: bool = None,
        show_hist: bool = True,
        backend: str = "matplotlib",
        figsize: List[float] = (8, 8),
        xlim: List[float] = None,
        ylim: List[float] = None,
        reg_method: str = "ols",
        title: str = None,
        xlabel: str = None,
        ylabel: str = None,
        model: Union[str, int] = None,
        observation: Union[str, int, List[str], List[int]] = None,
        variable: Union[str, int, List[str], List[int]] = None,
        start: Union[str, datetime] = None,
        end: Union[str, datetime] = None,
        area: List[float] = None,
        df: pd.DataFrame = None,
        **kwargs,
    ):
        """Scatter plot showing compared data: observation vs modelled
        Optionally, with density histogram.

        Parameters
        ----------
        binsize : float, optional
            the size of each bin in the 2d histogram, by default None
        nbins : int, optional
            number of bins (if binsize is not given), by default 20
        show_points : bool, optional
            Should the scatter points be displayed?
            None means: only show points if fewer than threshold, by default None
        show_hist : bool, optional
            show the data density as a a 2d histogram, by default True
        backend : str, optional
            use "plotly" (interactive) or "matplotlib" backend, by default "matplotlib"
        figsize : tuple, optional
            width and height of the figure, by default (8, 8)
        xlim : tuple, optional
            plot range for the observation (xmin, xmax), by default None
        ylim : tuple, optional
            plot range for the model (ymin, ymax), by default None
        reg_method : str, optional
            method for determining the regression line
            "ols" : ordinary least squares regression
            "odr" : orthogonal distance regression,
            by default "ols"
        title : str, optional
            plot title, by default None
        xlabel : str, optional
            x-label text on plot, by default None
        ylabel : str, optional
            y-label text on plot, by default None
        model : (int, str), optional
            name or id of model to be compared, by default first
        observation : (int, str, List[str], List[int])), optional
            name or ids of observations to be compared, by default None
        variable : (str, int), optional
            name or id of variable to be compared, by default first
        start : (str, datetime), optional
            start time of comparison, by default None
        end : (str, datetime), optional
            end time of comparison, by default None
        area : list(float), optional
            bbox coordinates [x0, y0, x1, y1],
            or polygon coordinates[x0, y0, x1, y1, ..., xn, yn],
            by default None
        df : pd.dataframe, optional
            show user-provided data instead of the comparers own data, by default None
        kwargs

        Examples
        ------
        >>> comparer.scatter()
        >>> comparer.scatter(binsize=0.2, backend='plotly')
        >>> comparer.scatter(show_points=False, title='no points')
        >>> comparer.scatter(xlabel='all observations', ylabel='my model')
        >>> comparer.scatter(model='HKZN_v2', figsize=(10, 10))
        >>> comparer.scatter(observations=['c2','HKNA'])
        """
        # select model
        mod_id = self._get_mod_id(model)
        mod_name = self.mod_names[mod_id]

        # select variable
        var_id = self._get_var_id(variable)
        var_name = self._var_names[var_id]

        # filter data
        df = self.sel_df(
            df=df,
            model=mod_name,
            observation=observation,
            variable=var_name,
            start=start,
            end=end,
            area=area,
        )
        if len(df) == 0:
            raise Exception("No data found in selection")

        x = df.obs_val
        y = df.mod_val

        unit_text = self._obs_unit_text
        if isinstance(self, ComparerCollection):
            unit_text = self[df.observation[0]]._obs_unit_text

        if xlabel is None:
            xlabel = f"Observation, {unit_text}"

        if ylabel is None:
            ylabel = f"Model, {unit_text}"

        if title is None:
            title = f"{self.mod_names[mod_id]} vs {self.name}"

        if show_points is None:
            show_points = len(x) < 1e4

        scatter(
            x=x,
            y=y,
            binsize=binsize,
            nbins=nbins,
            show_points=show_points,
            show_hist=show_hist,
            backend=backend,
            figsize=figsize,
            xlim=xlim,
            ylim=ylim,
            reg_method=reg_method,
            title=title,
            xlabel=xlabel,
            ylabel=ylabel,
            **kwargs,
        )


class SingleObsComparer(BaseComparer):
    def __copy__(self):
        # cls = self.__class__
        # cp = cls.__new__(cls)
        # cp.__init__(self.observation, self.mod_df)
        # return cp
        return deepcopy(self)

    def copy(self):
        return self.__copy__()

    def skill(
        self,
        by: Union[str, List[str]] = None,
        metrics: list = None,
        model: Union[str, int, List[str], List[int]] = None,
        start: Union[str, datetime] = None,
        end: Union[str, datetime] = None,
        area: List[float] = None,
        df: pd.DataFrame = None,
    ) -> pd.DataFrame:
        """Skill assessment of model(s)

        Parameters
        ----------
        by : (str, List[str]), optional
            group by column name or by temporal bin via the freq-argument
            (using pandas pd.Grouper(freq)),
            e.g.: 'freq:M' = monthly; 'freq:D' daily
            by default ["model"]
        metrics : list, optional
            list of fmskill.metrics, by default [bias, rmse, urmse, mae, cc, si, r2]
        model : (str, int, List[str], List[int]), optional
            name or ids of models to be compared, by default all
        freq : string, optional
            do temporal binning using pandas pd.Grouper(freq),
            typical examples: 'M' = monthly; 'D' daily
            by default None
        start : (str, datetime), optional
            start time of comparison, by default None
        end : (str, datetime), optional
            end time of comparison, by default None
        area : list(float), optional
            bbox coordinates [x0, y0, x1, y1],
            or polygon coordinates [x0, y0, x1, y1, ..., xn, yn],
            by default None
        df : pd.dataframe, optional
            user-provided data instead of the comparers own data, by default None

        Returns
        -------
        pd.DataFrame
            skill assessment as a dataframe

        See also
        --------
        sel_df
            a method for filtering/selecting data

        Examples
        --------
        >>> cc = mr.extract()
        >>> cc['c2'].skill().round(2)
                       n  bias  rmse  urmse   mae    cc    si    r2
        observation
        c2           113 -0.00  0.35   0.35  0.29  0.97  0.12  0.99

        >>> cc['c2'].skill(by='freq:D').round(2)
                     n  bias  rmse  urmse   mae    cc    si    r2
        2017-10-27  72 -0.19  0.31   0.25  0.26  0.48  0.12  0.98
        2017-10-28   0   NaN   NaN    NaN   NaN   NaN   NaN   NaN
        2017-10-29  41  0.33  0.41   0.25  0.36  0.96  0.06  0.99

        >>> df = cc['c2'].sel_df().copy()
        >>> df['Hm0 group'] = pd.cut(df.obs_val, bins=[0,2,6])
        >>> cc['c2'].skill(by='Hm0 group', df=df).round(2)
                    n  bias  rmse  urmse   mae    cc    si    r2
        Hm0 group
        (0, 2]     33 -0.09  0.23   0.22  0.21  0.46  0.12  0.98
        (2, 6]     80  0.03  0.39   0.39  0.33  0.97  0.12  0.99
        """
        # only for improved documentation
        return super().skill(
            model=model,
            by=by,
            start=start,
            end=end,
            area=area,
            df=df,
            metrics=metrics,
        )

    def score(
        self,
        metric=mtr.rmse,
        model: Union[str, int, List[str], List[int]] = None,
        start: Union[str, datetime] = None,
        end: Union[str, datetime] = None,
        area: List[float] = None,
        df: pd.DataFrame = None,
    ) -> pd.DataFrame:
        """Model skill score

        Parameters
        ----------
        metric : list, optional
            a single metric from fmskill.metrics, by default rmse
        model : (str, int, List[str], List[int]), optional
            name or ids of models to be compared, by default all
        start : (str, datetime), optional
            start time of comparison, by default None
        end : (str, datetime), optional
            end time of comparison, by default None
        area : list(float), optional
            bbox coordinates [x0, y0, x1, y1],
            or polygon coordinates [x0, y0, x1, y1, ..., xn, yn],
            by default None
        df : pd.dataframe, optional
            user-provided data instead of the comparers own data, by default None

        Returns
        -------
        float
            skill score as a single number (for each model)

        See also
        --------
        skill
            a method for skill assessment returning a pd.DataFrame

        Examples
        --------
        >>> cc = mr.extract()
        >>> cc['c2'].score()
        0.3517964910888918

        >>> import fmskill.metrics as mtr
        >>> cc['c2'].score(metric=mtr.mape)
        11.567399646108198
        """
        metric = self._parse_metric(metric)

        df = self.skill(
            metrics=[metric],
            model=model,
            start=start,
            end=end,
            area=area,
            df=df,
        )
        values = df[metric.__name__].values
        if len(values) == 1:
            values = values[0]
        return values

    def sel_df(
        self,
        model: Union[str, int, List[str], List[int]] = None,
        observation: Union[str, int, List[str], List[int]] = None,
        variable: Union[str, int, List[str], List[int]] = None,
        start: Union[str, datetime] = None,
        end: Union[str, datetime] = None,
        area: List[float] = None,
        df: pd.DataFrame = None,
    ) -> pd.DataFrame:
        """Select/filter data from all the compared data.
        Used by compare.scatter and compare.skill to select data.

        Parameters
        ----------
        model : (str, int, List[str], List[int]), optional
            name or ids of models to be compared, by default all
        start : (str, datetime), optional
            start time of comparison, by default None
        end : (str, datetime), optional
            end time of comparison, by default None
        area : list(float), optional
            bbox coordinates [x0, y0, x1, y1],
            or polygon coordinates [x0, y0, x1, y1, ..., xn, yn],
            by default None
        df : pd.dataframe, optional
            user-provided data instead of the comparers own data, by default None

        Returns
        -------
        pd.DataFrame
            selected data in a dataframe with columns (model,observation,x,y,mod_val,obs_val)

        See also
        --------
        skill
            a method for aggregated skill assessment
        scatter
            a method for plotting compared data

        Examples
        --------
        >>> cc = mr.extract()
        >>> dfsub = cc['c2'].sel_df(model=0)
        >>> dfsub = cc['c2'].sel_df(start='2017-10-1', end='2017-11-1')
        >>> dfsub = cc['c2'].sel_df(area=[0.5,52.5,5,54])
        """
        # only for improved documentation
        return super().sel_df(
            model=model,
            observation=observation,
            variable=variable,
            start=start,
            end=end,
            area=area,
            df=df,
        )

    def remove_bias(self, correct="Model"):
        bias = self.residual.mean(axis=0)
        if correct == "Model":
            for j in range(self.n_models):
                mod_name = self.mod_names[j]
                mod_df = self.mod_data[mod_name]
                mod_df[mod_name] = mod_df.values - bias[j]
            self.df[self.mod_names] = self.mod - bias
        elif correct == "Observation":
            # what if multiple models?
            self.df[self.obs_name] = self.obs + bias
        else:
            raise ValueError(
                f"Unknown correct={correct}. Only know 'Model' and 'Observation'"
            )
        return bias

    def residual_hist(self, bins=100):
        plt.hist(self.residual, bins=bins, color=self._resi_color)
        plt.title(f"Residuals, {self.name}")
        plt.xlabel(f"Residuals of {self._obs_unit_text}")

    def hist(self, model=None, bins=100):
        """Plot histogram of model data and observations.
        Wraps pandas.DataFrame hist() method.

        Parameters
        ----------
        model : (str, int), optional
            name or id of model to be plotted, by default None
        bins : int, optional
            number of bins, by default 100
        """
        mod_id = self._get_mod_id(model)
        mod_name = self.mod_names[mod_id]

        ax = self.df[mod_name].hist(
            bins=bins, color=self._mod_colors[mod_id], alpha=0.5
        )
        self.df[self.obs_name].hist(
            bins=bins, color=self.observation.color, alpha=0.5, ax=ax
        )
        ax.legend([mod_name, self.obs_name])
        plt.title(f"{mod_name} vs {self.name}")
        plt.xlabel(f"{self._obs_unit_text}")


class PointComparer(SingleObsComparer):
    """
    Comparer for observations from fixed locations

    Examples
    --------
    >>> mr = ModelResult("Oresund2D.dfsu")
    >>> o1 = PointObservation("klagshamn.dfs0", item=0, x=366844, y=6154291, name="Klagshamn")
    >>> mr.add_observation(o1, item=0)
    >>> comparer = mr.extract()
    >>> comparer['Klagshamn']
    """

    def __init__(self, observation, modeldata):
        super().__init__(observation, modeldata)
        assert isinstance(observation, PointObservation)
        self.observation.df = self.observation.df[self._mod_start : self._mod_end]

        if not isinstance(modeldata, list):
            modeldata = [modeldata]
        for j, data in enumerate(modeldata):
            df = self._model2obs_interp(self.observation, data)
            if j == 0:
                self.df = df
            else:
                self.df[self.mod_names[j]] = df[self.mod_names[j]]

        self.df.dropna(inplace=True)

    def _model2obs_interp(self, obs, mod_ds):
        """interpolate model to measurement time"""
        df = mod_ds.interp_time(obs.time).to_dataframe()
        df[self.obs_name] = obs.values
        return df.iloc[:, ::-1]

    def plot_timeseries(
        self, title=None, ylim=None, figsize=None, backend="matplotlib", **kwargs
    ):

        if title is None:
            title = self.name

        if backend == "matplotlib":
            _, ax = plt.subplots(figsize=figsize)
            for j in range(self.n_models):
                key = self.mod_names[j]
                self.mod_data[key].plot(ax=ax, color=self._mod_colors[j])

            ax.scatter(
                self.df.index,
                self.df[[self.obs_name]],
                marker=".",
                color=self.observation.color,
            )
            ax.set_ylabel(self._obs_unit_text)
            ax.legend([*self.mod_names, self.obs_name])
            ax.set_ylim(ylim)
            plt.title(title)
            return ax

        elif backend == "plotly":  # pragma: no cover
            import plotly.graph_objects as go

            mod_scatter_list = []
            for j in range(self.n_models):
                key = self.mod_names[j]
                mod_df = self.mod_data[key]
                mod_scatter_list.append(
                    go.Scatter(
                        x=mod_df.index,
                        y=mod_df.iloc[:, 0],
                        name=key,
                        line=dict(color=self._mod_colors[j]),
                    )
                )

            fig = go.Figure(
                [
                    *mod_scatter_list,
                    go.Scatter(
                        x=self.df.index,
                        y=self.df[self.obs_name],
                        name=self.obs_name,
                        mode="markers",
                        marker=dict(color=self.observation.color),
                    ),
                ]
            )

            fig.update_layout(title=title, yaxis_title=self._obs_unit_text, **kwargs)
            fig.update_yaxes(range=ylim)

            fig.show()
        else:
            raise ValueError(f"Plotting backend: {backend} not supported")


class TrackComparer(SingleObsComparer):
    """
    Comparer for observations from changing locations i.e. `TrackObservation`

    Examples
    --------
    >>> mr = ModelResult("HKZN_local_2017.dfsu")
    >>> c2 = TrackObservation("Alti_c2_Dutch.dfs0", item=3, name="c2")
    >>> mr.add_observation(c2, item=0)
    >>> comparer = mr.extract()
    >>> comparer['c2']
    """

    @property
    def x(self):
        return self.df.iloc[:, 0]

    @property
    def y(self):
        return self.df.iloc[:, 1]

    def __init__(self, observation, modeldata):
        super().__init__(observation, modeldata)
        assert isinstance(observation, TrackObservation)
        self.observation.df = self.observation.df[self._mod_start : self._mod_end]

        if not isinstance(modeldata, list):
            modeldata = [modeldata]
        for j, data in enumerate(modeldata):
            df = data.to_dataframe()
            if j == 0:
                df[self.obs_name] = observation.df.iloc[:, -1]
                cols = list(df.columns)
                cols = list((*cols[0:2], *cols[:1:-1]))
                self.df = df[cols]
            else:

                self.df[self.mod_names[j]] = df[self.mod_names[j]]

        self.df = self.df.dropna()
        # TODO: add check


class ComparerCollection(Mapping, BaseComparer):
    """
    Collection of comparers, constructed by calling the `ModelResult.extract` method.

    Examples
    --------
    >>> mr = ModelResult("Oresund2D.dfsu")
    >>> o1 = PointObservation("klagshamn.dfs0", item=0, x=366844, y=6154291, name="Klagshamn")
    >>> o2 = PointObservation("drogden.dfs0", item=0, x=355568.0, y=6156863.0)
    >>> mr.add_observation(o1, item=0)
    >>> mr.add_observation(o2, item=0)
    >>> comparer = mr.extract()

    """

    _all_df = None
    _start = datetime(2900, 1, 1)
    _end = datetime(1, 1, 1)
    _n_points = 0

    @property
    def name(self) -> str:
        return "Observations"

    @property
    def n_points(self) -> int:
        return self._n_points

    @property
    def start(self) -> datetime:
        return self._start

    @property
    def end(self) -> datetime:
        return self._end

    @property
    def var_names(self):
        """List of variable names"""
        return self._var_names

    @var_names.setter
    def var_names(self, value):
        if np.isscalar(value):
            value = [value]
        if len(value) != self.n_variables:
            raise ValueError(f"Length of var_names must be {self.n_variables}")
        for var_id, new_var in enumerate(value):
            for c in self.comparers.values():
                if c._var_names[0] == self.var_names[var_id]:
                    c.observation.variable_name = new_var
                    c._var_names = [new_var]
        if self.n_variables > 1:
            if self._all_df is not None:
                self._all_df["variable"]
                for old_var, new_var in zip(self.var_names, value):
                    self._all_df.loc[
                        self._all_df.variable == old_var, "variable"
                    ] = new_var
        self._var_names = value

    @property
    def obs_names(self):
        """List of observation names"""
        return self._obs_names

    @property
    def n_observations(self) -> int:
        """Number of observations"""
        return self.n_comparers

    @property
    def n_comparers(self) -> int:
        """Number of comparers"""
        return len(self.comparers)

    def _construct_all_df(self):
        # TODO: var_name
        res = self._all_df_template()
        cols = res.keys()
        for cmp in self.comparers.values():
            for j in range(cmp.n_models):
                mod_name = cmp.mod_names[j]
                df = cmp.df[[mod_name]].copy()
                df.columns = ["mod_val"]
                df["model"] = mod_name
                df["observation"] = cmp.observation.name
                if self.n_variables > 1:
                    df["variable"] = cmp.observation.variable_name
                df["x"] = cmp.x
                df["y"] = cmp.y
                df["obs_val"] = cmp.obs
                res = res.append(df[cols])

        self._all_df = res.sort_index()

    def __init__(self):
        self.comparers = {}
        self._mod_names = []
        self._obs_names = []
        self._var_names = []
        self._itemInfos = []

    def __repr__(self):
        out = []
        out.append(f"<{type(self).__name__}>")
        for key, value in self.comparers.items():
            out.append(f"{type(value).__name__}: {key}")
        return str.join("\n", out)

    def __getitem__(self, x):
        return self.comparers[self._get_obs_name(x)]

    def __len__(self) -> int:
        return len(self.comparers)

    def __iter__(self):
        return iter(self.comparers)

<<<<<<< HEAD
=======
    def __add__(self, other):
        if not isinstance(other, BaseComparer):
            raise TypeError(f"Cannot add {type(other)} to ComparerCollection")

        cp = self.copy()
        if isinstance(other, SingleObsComparer):
            cp.add_comparer(other)
        elif isinstance(other, ComparerCollection):
            for c in other.values():
                cp.add_comparer(c)
        return cp

>>>>>>> 42096857
    def __copy__(self):
        cls = self.__class__
        cp = cls.__new__(cls)
        cp.__init__()
        for c in self.comparers.values():
            cp.add_comparer(c)
        return cp

    def copy(self):
        return self.__copy__()

    def add_comparer(self, comparer: BaseComparer):
        """Add another Comparer to this collection.

        Parameters
        ----------
        comparer : (PointComparer, TrackComparer, ComparerCollection)
            Comparer to add to this collection
        """
        if isinstance(comparer, ComparerCollection):
            for c in comparer.values():
                self._add_comparer(c)
        else:
            self._add_comparer(comparer)

    def _add_comparer(self, comparer: SingleObsComparer):
        self.comparers[comparer.name] = comparer
        for mod_name in comparer.mod_names:
            if mod_name not in self._mod_names:
                self._mod_names.append(mod_name)
        self._obs_names.append(comparer.observation.name)
        if comparer.observation.variable_name not in self._var_names:
            self._var_names.append(comparer.observation.variable_name)

        # check if already in...
        self._itemInfos.append(comparer.observation.itemInfo)

        self._n_points = self._n_points + comparer.n_points
        if comparer.start < self.start:
            self._start = comparer.start
        if comparer.end > self.end:
            self._end = comparer.end
        self._obs_unit_text = comparer.observation._unit_text()

        self._all_df = None

    def mean_skill(
        self,
        weights: Union[str, List[float]] = None,
        metrics: list = None,
        model: Union[str, int, List[str], List[int]] = None,
        observation: Union[str, int, List[str], List[int]] = None,
        variable: Union[str, int, List[str], List[int]] = None,
        start: Union[str, datetime] = None,
        end: Union[str, datetime] = None,
        area: List[float] = None,
        df: pd.DataFrame = None,
    ) -> pd.DataFrame:
        """Weighted mean skill of model(s) over all observations (of same variable)

        Parameters
        ----------
        weights : (str, List(float)), optional
            None: use assigned weights from observations
            "equal": giving all observations equal weight,
            "points": giving all points equal weight,
            list of weights e.g. [0.3, 0.3, 0.4] per observation,
            by default None
        metrics : list, optional
            list of fmskill.metrics, by default [bias, rmse, urmse, mae, cc, si, r2]
        model : (str, int, List[str], List[int]), optional
            name or ids of models to be compared, by default all
        observation : (str, int, List[str], List[int])), optional
            name or ids of observations to be compared, by default all
        variable : (str, int, List[str], List[int])), optional
            name or ids of variables to be compared, by default all
        start : (str, datetime), optional
            start time of comparison, by default None
        end : (str, datetime), optional
            end time of comparison, by default None
        area : list(float), optional
            bbox coordinates [x0, y0, x1, y1],
            or polygon coordinates [x0, y0, x1, y1, ..., xn, yn],
            by default None
        df : pd.dataframe, optional
            user-provided data instead of the comparers own data, by default None

        Returns
        -------
        pd.DataFrame
            mean skill assessment as a dataframe

        See also
        --------
        skill
            a method for skill assessment observation by observation

        Examples
        --------
        >>> cc = mr.extract()
        >>> cc.mean_skill().round(2)
                      n  bias  rmse  urmse   mae    cc    si    r2
        HKZN_local  564 -0.09  0.31   0.28  0.24  0.97  0.09  0.99
        """
        # TODO: how to handle by=freq:D?

        # filter data
        df = self.sel_df(
            df=df,
            model=model,
            observation=observation,
            variable=variable,
            start=start,
            end=end,
            area=area,
        )
        mod_names = df.model.unique()
        obs_names = df.observation.unique()
        var_names = self.var_names
        if self.n_variables > 1:
            var_names = df.variable.unique()
        n_models = len(mod_names)

        # skill assessment
        metrics = self._parse_metric(metrics)
        skilldf = self.skill(df=df, metrics=metrics)

        # weights
        weights = self._parse_weights(weights, obs_names)
        skilldf["weights"] = (
            skilldf.n if weights is None else np.repeat(weights, n_models)
        )
        weighted_mean = lambda x: np.average(x, weights=skilldf.loc[x.index, "weights"])

        # group by
        by = self._mean_skill_by(skilldf, mod_names, var_names)
        agg = {"n": np.sum}
        for metric in metrics:
            agg[metric.__name__] = weighted_mean
        res = skilldf.groupby(by).agg(agg)

        # output
        res = self._add_as_field_if_not_in_index(df, res, fields=["model", "variable"])
        return res.astype({"n": int})

    def _mean_skill_by(self, skilldf, mod_names, var_names):
        by = []
        if len(mod_names) > 1:
            by.append("model")
        if len(var_names) > 1:
            by.append("variable")
        if len(by) == 0:
            if (self.n_variables > 1) and ("variable" in skilldf):
                by.append("variable")
            elif "model" in skilldf:
                by.append("model")
            else:
                by = [mod_names[0]] * len(skilldf)
        return by

    def _parse_weights(self, weights, observations):

        if observations is None:
            observations = self._obs_names
        else:
            observations = [observations] if np.isscalar(observations) else observations
            observations = [self._get_obs_name(o) for o in observations]
        n_obs = len(observations)

        if weights is None:
            # get weights from observation objects
            # default is equal weight to all
            weights = [self.comparers[o].observation.weight for o in observations]
        else:
            if isinstance(weights, int):
                weights = np.ones(n_obs)  # equal weight to all
            elif isinstance(weights, str):
                if weights.lower() == "equal":
                    weights = np.ones(n_obs)  # equal weight to all
                elif "point" in weights.lower():
                    weights = None  # no weight => use n_points
                else:
                    raise ValueError(
                        "unknown weights argument (None, 'equal', 'points', or list of floats)"
                    )
            elif not np.isscalar(weights):
                if n_obs == 1:
                    if len(weights) > 1:
                        warnings.warn(
                            "Cannot apply multiple weights to one observation"
                        )
                    weights = [1.0]
                if not len(weights) == n_obs:
                    raise ValueError(
                        f"weights must have same length as observations: {observations}"
                    )
        return weights

    def score(
        self,
        weights: Union[str, List[float]] = None,
        metric=mtr.rmse,
        model: Union[str, int, List[str], List[int]] = None,
        observation: Union[str, int, List[str], List[int]] = None,
        variable: Union[str, int, List[str], List[int]] = None,
        start: Union[str, datetime] = None,
        end: Union[str, datetime] = None,
        area: List[float] = None,
        df: pd.DataFrame = None,
    ) -> pd.DataFrame:
        """Weighted mean score of model(s) over all observations
        NOTE: will take simple mean over different variables

        Parameters
        ----------
        weights : (str, List(float)), optional
            None: use assigned weights from observations
            "equal": giving all observations equal weight,
            "points": giving all points equal weight,
            list of weights e.g. [0.3, 0.3, 0.4] per observation,
            by default None
        metric : list, optional
            a single metric from fmskill.metrics, by default rmse
        model : (str, int, List[str], List[int]), optional
            name or ids of models to be compared, by default all
        observation : (str, int, List[str], List[int])), optional
            name or ids of observations to be compared, by default all
        variable : (str, int, List[str], List[int])), optional
            name or ids of variables to be compared, by default all
        start : (str, datetime), optional
            start time of comparison, by default None
        end : (str, datetime), optional
            end time of comparison, by default None
        area : list(float), optional
            bbox coordinates [x0, y0, x1, y1],
            or polygon coordinates [x0, y0, x1, y1, ..., xn, yn],
            by default None
        df : pd.dataframe, optional
            user-provided data instead of the comparers own data, by default None

        Returns
        -------
        float
            mean skill score as a single number (for each model)

        See also
        --------
        skill
            a method for skill assessment observation by observation
        mean_skill
            a method for weighted mean skill assessment

        Examples
        --------
        >>> cc = mr.extract()
        >>> cc.score()
        0.30681206
        >>> cc.score(weights=[0.1,0.1,0.8])
        0.3383011631797379

        >>> cc.score(weights='points', metric="mape")
        8.414442957854142
        """
        metric = self._parse_metric(metric)

        if model is None:
            models = self._mod_names
        else:
            models = [model] if np.isscalar(model) else model
            models = [self._get_mod_name(m) for m in models]
        n_models = len(models)

        df = self.mean_skill(
            weights=weights,
            metrics=[metric],
            model=models,
            observation=observation,
            variable=variable,
            start=start,
            end=end,
            area=area,
            df=df,
        )

        if n_models == 1:
            score = df[metric.__name__].values.mean()
        else:
            score = {}
            for model in models:
                mtr_val = df.loc[model][metric.__name__]
                if not np.isscalar(mtr_val):
                    # e.g. mean over different variables!
                    mtr_val = mtr_val.values.mean()
                score[model] = mtr_val

        return score<|MERGE_RESOLUTION|>--- conflicted
+++ resolved
@@ -1415,8 +1415,6 @@
     def __iter__(self):
         return iter(self.comparers)
 
-<<<<<<< HEAD
-=======
     def __add__(self, other):
         if not isinstance(other, BaseComparer):
             raise TypeError(f"Cannot add {type(other)} to ComparerCollection")
@@ -1429,7 +1427,6 @@
                 cp.add_comparer(c)
         return cp
 
->>>>>>> 42096857
     def __copy__(self):
         cls = self.__class__
         cp = cls.__new__(cls)
