--- conflicted
+++ resolved
@@ -706,11 +706,7 @@
             yaml.dump(conf, f)  # , default_flow_style=False
 
     @staticmethod
-<<<<<<< HEAD
-    def from_config(conf: Union[dict, str], *, validate_eum=True):
-=======
-    def from_config(conf: Union[dict, str], validate_eum=True, relative_path=True):
->>>>>>> 4628a118
+    def from_config(conf: Union[dict, str], *, validate_eum=True, relative_path=True):
         """Load Connector from a config file (or dict)
 
         Parameters
