--- conflicted
+++ resolved
@@ -119,49 +119,6 @@
         item_names = list(self.data.data_vars)
         return item_names.index(item_name)
 
-<<<<<<< HEAD
-=======
-    def _extract_point(self, observation: PointObservation, item=None) -> pd.DataFrame:
-        if item is None:
-            item = self._selected_item
-        x, y = observation.x, observation.y
-        if (x is None) or (y is None):
-            raise ValueError(
-                f"PointObservation '{observation.name}' cannot be used for extraction "
-                + f"because it has None position x={x}, y={y}. Please provide position "
-                + "when creating PointObservation."
-            )
-        da = self.ds[item].interp(coords=dict(x=x, y=y), method="nearest")
-        df = da.to_dataframe().drop(columns=["x", "y"])
-        df = df.rename(columns={df.columns[-1]: self.name})
-        return df.dropna()
-
-    def _extract_track(self, observation: TrackObservation, item=None) -> pd.DataFrame:
-        import xarray as xr
-
-        if item is None:
-            item = self._selected_item
-        t = xr.DataArray(observation.data.index, dims="track")
-        x = xr.DataArray(observation.data.Longitude, dims="track")
-        y = xr.DataArray(observation.data.Latitude, dims="track")
-        da = self.ds[item].interp(coords=dict(time=t, x=x, y=y), method="linear")
-        df = da.to_dataframe().drop(columns=["time"])
-        df.index.name = "time"
-        df = df.rename(columns={df.columns[-1]: self.name})
-        return df.dropna()
-
-    def _in_domain(self, x, y) -> bool:
-        if (x is None) or (y is None):
-            raise ValueError(
-                "PointObservation has None position - cannot determine if inside xarray domain!"
-            )
-        xmin = self.ds.x.values.min()
-        xmax = self.ds.x.values.max()
-        ymin = self.ds.y.values.min()
-        ymax = self.ds.y.values.max()
-        return (x >= xmin) & (x <= xmax) & (y >= ymin) & (y <= ymax)
-
->>>>>>> f19d8816
     def _validate_start_end(self, observation: Observation) -> bool:
         if observation.end_time < self.start_time:
             return False
@@ -239,30 +196,19 @@
 
         if item is None:
             item = self._selected_item
-        t = xr.DataArray(observation.df.index, dims="track")
-        x = xr.DataArray(observation.df.Longitude, dims="track")
-        y = xr.DataArray(observation.df.Latitude, dims="track")
+        t = xr.DataArray(observation.data.index, dims="track")
+        x = xr.DataArray(observation.data.Longitude, dims="track")
+        y = xr.DataArray(observation.data.Latitude, dims="track")
         da = self.data[item].interp(coords=dict(time=t, x=x, y=y), method="linear")
         df = da.to_dataframe().drop(columns=["time"])
         df.index.name = "time"
         df = df.rename(columns={df.columns[-1]: self.name})
         return df.dropna()
 
-<<<<<<< HEAD
     def _in_domain(self, x, y) -> bool:
         if (x is None) or (y is None):
             raise ValueError(
                 "PointObservation has None position - cannot determine if inside xarray domain!"
-=======
-        self._mr_items = {}
-        for it in self.item_names:
-            self._mr_items[it] = XArrayModelResultItem(
-                self.ds,
-                self.name,
-                item=it,
-                itemInfo=itemInfo,
-                filename=self._filename,
->>>>>>> f19d8816
             )
         xmin = self.data.x.values.min()
         xmax = self.data.x.values.max()
