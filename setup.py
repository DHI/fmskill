import setuptools

with open("README.md", "r") as fh:
    long_description = fh.read()

with open("LICENSE") as fh:
    license = fh.read()

setuptools.setup(
    name="fmskill",
    version="0.4.dev",
    install_requires=[
        "numpy",
        "pandas",
        "mikeio >= 0.6",
        "matplotlib",
        "xarray",
        "markdown",
        "jinja2",
    ],
    extras_require={
        "dev": [
            "pytest",
            "sphinx",
            "sphinx-rtd-theme",
            "black==20.8b1",
            "shapely",
            "plotly >= 4.5",
        ],
<<<<<<< HEAD
        "test": ["pytest", "shapely", "netCDF4"],
=======
        "test": ["pytest", "shapely", "openpyxl"],
>>>>>>> 9d217a46
    },
    entry_points="""
        [console_scripts]
            fmskill=fmskill.cli:report
    """,
    author="Jesper Sandvig Mariegaard",
    author_email="jem@dhigroup.com",
    description="Compare results from MIKE FM simulations with observations.",
    platform="windows_x64",
    license="MIT",
    long_description=long_description,
    long_description_content_type="text/markdown",
    url="https://github.com/DHI/fmskill",
    packages=setuptools.find_packages(),
    include_package_data=True,
    classifiers=[
        "License :: OSI Approved :: MIT License",
        "Development Status :: 4 - Beta",
        "Intended Audience :: Science/Research",
        "Programming Language :: Python",
        "Programming Language :: Python :: 3",
        "Programming Language :: Python :: 3.6",
        "Programming Language :: Python :: 3.7",
        "Programming Language :: Python :: 3.8",
        "Operating System :: Microsoft :: Windows",
        "Topic :: Scientific/Engineering",
    ],
)<|MERGE_RESOLUTION|>--- conflicted
+++ resolved
@@ -27,11 +27,7 @@
             "shapely",
             "plotly >= 4.5",
         ],
-<<<<<<< HEAD
-        "test": ["pytest", "shapely", "netCDF4"],
-=======
-        "test": ["pytest", "shapely", "openpyxl"],
->>>>>>> 9d217a46
+        "test": ["pytest", "shapely", "netCDF4", "openpyxl"],
     },
     entry_points="""
         [console_scripts]
