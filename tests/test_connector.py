import pytest
import pandas as pd

import mikeio

from fmskill import ModelResult
from fmskill import PointObservation, TrackObservation
from fmskill import Connector
from fmskill.connection import PointConnector, TrackConnector


@pytest.fixture
def mr1():
    fn = "tests/testdata/SW/HKZN_local_2017_DutchCoast.dfsu"
    return ModelResult(fn, item=0, name="SW_1")


@pytest.fixture
def mr2():
    fn = "tests/testdata/SW/HKZN_local_2017_DutchCoast_v2.dfsu"
    return ModelResult(fn, item=0, name="SW_2")


@pytest.fixture
def o1():
    fn = "tests/testdata/SW/HKNA_Hm0.dfs0"
    return PointObservation(fn, item=0, x=4.2420, y=52.6887, name="HKNA")


@pytest.fixture
def o2():
    fn = "tests/testdata/SW/eur_Hm0.dfs0"
    return PointObservation(fn, item=0, x=3.2760, y=51.9990, name="EPL")


@pytest.fixture
def o3():
    fn = "tests/testdata/SW/Alti_c2_Dutch.dfs0"
    return TrackObservation(fn, item=3, name="c2")


@pytest.fixture
def con11(o1, mr1):
    return Connector(o1, mr1)


@pytest.fixture
def con31(o1, o2, o3, mr1):
    return Connector([o1, o2, o3], mr1)


@pytest.fixture
def con32(o1, o2, o3, mr1, mr2):
    return Connector([o1, o2, o3], [mr1, mr2])


def test_point_connector_repr(o1, mr1):
    con = PointConnector(o1, mr1)
    txt = repr(con)
    assert "PointConnector" in txt


def test_connector_add(o1, mr1):
    con = Connector()
    con.add(o1, mr1, validate=False)
    assert len(con.observations) == 1


def test_connector_dataarray(o1, o3):

    fn = "tests/testdata/SW/HKZN_local_2017_DutchCoast.dfsu"
    da = mikeio.read(fn, time=slice("2017-10-28 00:00", None))[0]  # Skip warm-up period

    # Using a mikeio.DataArray instead of a Dfs file, makes it possible to select a subset of data

    c = Connector([o1, o3], da)
    assert c.n_models == 1

    cc = c.extract()
    assert cc.n_models == 1
    assert cc["c2"].n_points == 41

    da2 = mikeio.read(fn, area=[0, 2, 52, 54], time=slice("2017-10-28 00:00", None))[
        0
    ]  # Spatio/temporal subset

    c2 = Connector([o1, o3], da2)
    cc2 = c2.extract()
    assert cc2["c2"].n_points == 19


def test_connector_add_two_models(
    o1: PointObservation, mr1: ModelResult, mr2: ModelResult
):

    con = Connector(o1, [mr1, mr2])

    assert con.n_models == 2
    cc = con.extract()
    assert cc.n_models == 2

    # Alternative specification using .add() should be identical
    con2 = Connector()
    con2.add(o1, mr1)
    con2.add(o1, mr2)

    assert con2.n_models == 2
    cc2 = con2.extract()
    assert cc2.n_models == 2


def test_connector_add_two_model_dataframes(
    o1: PointObservation, mr1: ModelResult, mr2: ModelResult
):

    mr1_df = mr1._extract_point_dfsu(x=o1.x, y=o1.y, item=0).to_dataframe()
    mr2_df = mr2._extract_point_dfsu(x=o1.x, y=o1.y, item=0).to_dataframe()

    assert isinstance(mr1_df, pd.DataFrame)
    assert isinstance(mr2_df, pd.DataFrame)

    assert len(mr1_df.columns == 1)
    assert len(mr2_df.columns == 1)

    assert len(mr1_df) > 1  # Number of rows
    assert len(mr2_df) > 1  # Number of rows

    con = Connector(o1, [mr1_df, mr2_df])

    assert con.n_models == 2
    cc = con.extract()
    assert cc.n_models == 2

    # Alternative specification using .add() should be identical
    con2 = Connector()
    con2.add(o1, mr1_df)
    con2.add(o1, mr2_df)

    assert con2.n_models == 2
    cc2 = con2.extract()
    assert cc2.n_models == 2


# def test_add_observation_eum_validation(hd_oresund_2d, klagshamn):
#     mr = ModelResult(hd_oresund_2d)
#     with pytest.raises(ValueError):
#         # EUM type doesn't match
#         mr.add_observation(klagshamn, item=0)

#     klagshamn.itemInfo = mikeio.ItemInfo(mikeio.EUMType.Surface_Elevation)
#     mr = ModelResult(hd_oresund_2d)
#     mr.add_observation(klagshamn, item=0)
#     assert len(mr.observations) == 1

#     klagshamn.itemInfo = mikeio.ItemInfo(
#         mikeio.EUMType.Surface_Elevation, unit=mikeio.EUMUnit.feet
#     )
#     with pytest.raises(ValueError):
#         # EUM unit doesn't match
#         mr.add_observation(klagshamn, item=0)


def test_add_fail(o2, mr1):
    # mr.add_observation(Hm0_EPL)  # infer item by EUM
    # assert len(mr.observations) == 1

    con = Connector()
    # with pytest.raises(Exception):
    #     with pytest.warns(UserWarning):
    #         # item not specified
    #         con.add(o2, mr1)

    eumHm0 = mikeio.EUMType.Significant_wave_height
    o2.itemInfo = mikeio.ItemInfo(eumHm0, unit=mikeio.EUMUnit.feet)
    with pytest.raises(Exception):
        with pytest.warns(UserWarning):
            # EUM unit doesn't match
            con.add(o2, mr1)

    o2.itemInfo = mikeio.ItemInfo(mikeio.EUMType.Water_Level, unit=mikeio.EUMUnit.meter)
    with pytest.raises(Exception):
        with pytest.warns(UserWarning):
            # EUM type doesn't match
            con.add(o2, mr1)


def test_extract(con32):
    collection = con32.extract()
    collection["HKNA"].name == "HKNA"


def test_plot_positions(con32):
    con32.plot_observation_positions()


def test_plot_data_coverage(con31):
<<<<<<< HEAD
    con31.plot_temporal_coverage()
=======
    con31.plot_temporal_coverage()


def test_extract_gaps1(con11):
    # obs has 278 steps (2017-10-27 18:00 to 2017-10-29 18:00) (10min data with gaps)
    # model SW_3 has 5 timesteps:
    # 2017-10-27 18:00:00  1.880594
    # 2017-10-27 21:00:00  1.781904
    # 2017-10-28 00:00:00  1.819505   (not in obs)
    # 2017-10-28 03:00:00  2.119306
    # 2017-10-29 18:00:00  3.249600

    cc = con11.extract()
    assert cc.n_points == 278

    # accept only 1 hour gaps (even though the model has 3 hour timesteps)
    # expect only exact matches (4 of 5 model timesteps are in obs)
    cc = con11.extract(max_model_gap=3600)
    assert cc.n_points == 4

    # accept only 3 hour gaps
    # should disregard everything after 2017-10-28 03:00
    # except a single point 2017-10-29 18:00 (which is hit spot on)
    cc = con11.extract(max_model_gap=10800)
    assert cc.n_points == 48 + 1

    # accept gaps up to 2 days (all points should be included)
    cc = con11.extract(max_model_gap=2 * 24 * 60 * 60)
    assert cc.n_points == 278


def test_extract_gaps2(o2_gaps, mr12_gaps):

    # mr2 has no data between 2017-10-28 00:00 and 2017-10-29 00:00
    # we therefore expect the the 24 observations in this interval to be removed
    mr1, mr2 = mr12_gaps
    con1 = Connector(o2_gaps, mr1)
    con2 = Connector(o2_gaps, mr2)
    con12 = Connector(o2_gaps, [mr1, mr2])

    cc = con12.extract()  # no max gap argument
    assert cc[0].df["mr1"].count() == 66
    assert cc[0].df["mr2"].count() == 66

    # no gap in mr1
    cc = con1.extract(max_model_gap=7200)
    assert cc[0].df["mr1"].count() == 66

    # one day gap in mr2
    cc = con2.extract(max_model_gap=7200)
    assert cc[0].df["mr2"].count() == 42  # 66 - 24
    assert cc[0].df.loc["2017-10-28", "mr2"].count() == 0

    # will syncronize the two models,
    # so gap in one will remove points from the other
    cc = con12.extract(max_model_gap=7200)
    assert cc[0].df["mr1"].count() == 42
    assert cc[0].df["mr2"].count() == 42

    # the 24 hour gap (86400 seconds) in the file cannot be filled
    # with the max_model_gap=27200
    cc = con2.extract(max_model_gap=27200)
    assert cc[0].df["mr2"].count() == 42
    assert cc[0].df.loc["2017-10-28", "mr2"].count() == 0


def test_extract_gaps_big(o2_gaps, mr12_gaps):
    _, mr2 = mr12_gaps
    con2 = Connector(o2_gaps, mr2)
    cc = con2.extract(max_model_gap=86401)  # 24 hours + 1 second
    assert cc[0].df["mr2"].count() == 66  # no data removed


def test_extract_gaps_small(o2_gaps, mr12_gaps):
    _, mr2 = mr12_gaps
    con2 = Connector(o2_gaps, mr2)
    with pytest.warns(UserWarning, match="No overlapping data"): 
        cc = con2.extract(max_model_gap=10)  # no data with that small gap
    assert cc.n_comparers == 0


def test_extract_gaps_negative(o2_gaps, mr12_gaps):
    _, mr2 = mr12_gaps
    con2 = Connector(o2_gaps, mr2)
    with pytest.warns(UserWarning, match="No overlapping data"): 
        cc = con2.extract(max_model_gap=-10)
    assert cc.n_comparers == 0


def test_extract_gaps_types(o2_gaps, mr12_gaps):
    mr1, mr2 = mr12_gaps
    con2 = Connector(o2_gaps, [mr1, mr2])

    gap_seconds = 7200
    gaps = [
        pd.Timedelta(gap_seconds, unit="s"),
        np.timedelta64(gap_seconds, "s"),
        timedelta(seconds=gap_seconds),
    ]
    for gap in gaps:
        cc = con2.extract(max_model_gap=gap)
        assert cc[0].df["mr1"].count() == 42
>>>>>>> 65ebf88d
<|MERGE_RESOLUTION|>--- conflicted
+++ resolved
@@ -1,3 +1,5 @@
+from datetime import timedelta
+import numpy as np
 import pytest
 import pandas as pd
 
@@ -22,6 +24,22 @@
 
 
 @pytest.fixture
+def mr12_gaps():
+    fn = "tests/testdata/SW/ts_storm_4.dfs0"
+    df1 = mikeio.read(fn, items=0).to_dataframe()
+    df1 = df1.resample("2H").nearest()
+    df1 = df1.rename(columns={df1.columns[0]: "mr1"})
+    df2 = df1.copy().rename(columns=dict(mr1="mr2")) - 1
+
+    # keep 2017-10-28 00:00 and 2017-10-29 00:00
+    # but remove the 11 steps in between
+    df2.loc["2017-10-28 01:00":"2017-10-28 23:00"] = np.nan
+    mr1 = ModelResult(df1, name="mr1")
+    mr2 = ModelResult(df2, name="mr2")
+    return mr1, mr2
+
+
+@pytest.fixture
 def o1():
     fn = "tests/testdata/SW/HKNA_Hm0.dfs0"
     return PointObservation(fn, item=0, x=4.2420, y=52.6887, name="HKNA")
@@ -31,6 +49,16 @@
 def o2():
     fn = "tests/testdata/SW/eur_Hm0.dfs0"
     return PointObservation(fn, item=0, x=3.2760, y=51.9990, name="EPL")
+
+
+@pytest.fixture
+def o2_gaps():
+    fn = "tests/testdata/SW/eur_Hm0.dfs0"
+    obs = mikeio.read(fn, items=0).to_dataframe().rename(columns=dict(Hm0="obs")) + 1
+    dt = pd.Timedelta(180, unit="s")
+    obs.index = obs.index - dt
+    obs.index = obs.index.round("S")
+    return PointObservation(obs, item=0, x=3.2760, y=51.9990, name="EPL")
 
 
 @pytest.fixture
@@ -194,9 +222,6 @@
 
 
 def test_plot_data_coverage(con31):
-<<<<<<< HEAD
-    con31.plot_temporal_coverage()
-=======
     con31.plot_temporal_coverage()
 
 
@@ -273,7 +298,7 @@
 def test_extract_gaps_small(o2_gaps, mr12_gaps):
     _, mr2 = mr12_gaps
     con2 = Connector(o2_gaps, mr2)
-    with pytest.warns(UserWarning, match="No overlapping data"): 
+    with pytest.warns(UserWarning, match="No overlapping data"):
         cc = con2.extract(max_model_gap=10)  # no data with that small gap
     assert cc.n_comparers == 0
 
@@ -281,7 +306,7 @@
 def test_extract_gaps_negative(o2_gaps, mr12_gaps):
     _, mr2 = mr12_gaps
     con2 = Connector(o2_gaps, mr2)
-    with pytest.warns(UserWarning, match="No overlapping data"): 
+    with pytest.warns(UserWarning, match="No overlapping data"):
         cc = con2.extract(max_model_gap=-10)
     assert cc.n_comparers == 0
 
@@ -298,5 +323,4 @@
     ]
     for gap in gaps:
         cc = con2.extract(max_model_gap=gap)
-        assert cc[0].df["mr1"].count() == 42
->>>>>>> 65ebf88d
+        assert cc[0].df["mr1"].count() == 42