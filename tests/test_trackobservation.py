--- conflicted
+++ resolved
@@ -78,13 +78,13 @@
     assert o2.n_points == 1115
 
 
-<<<<<<< HEAD
 def test_hist(c2):
     o1 = TrackObservation(c2, item=2)
     o1.hist()
 
     o1.hist(bins=20, title="new_title", color="red")
-=======
+
+
 def test_trackobservation_x_y_item(c2):
     fn = "tests/testdata/altimetry_NorthSea_20171027.csv"
     df_in = pd.read_csv(fn, index_col=0, parse_dates=True)
@@ -108,7 +108,6 @@
     df = df_in[cols]
     with pytest.raises(ValueError, match="must be different!"):
         TrackObservation(df, x_item="lon", y_item="lat")
->>>>>>> 979337e9
 
 
 def test_force_keyword_args(c2):
