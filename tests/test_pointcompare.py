--- conflicted
+++ resolved
@@ -76,13 +76,8 @@
         name="Klagshamn",
     )
     mr = modelresult_oresund_WL
-<<<<<<< HEAD
-    cc = ms.compare(o1, mr)
-    df = cc["Klagshamn"].skill().to_dataframe()
-=======
     cmp = ms.match(o1, mr)
-    df = cmp.skill().df
->>>>>>> a617aa5b
+    df = cmp.skill().to_dataframe()
     assert not np.any(np.isnan(df))
 
 
