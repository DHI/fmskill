--- conflicted
+++ resolved
@@ -138,16 +138,9 @@
     assert "bias" in repr(sk)
 
 
-<<<<<<< HEAD
-def test_skill_bad_args(cc1):
-    # is there a better error type?
-    with pytest.raises(AttributeError):
-        cc1.skill(nonexisting_arg=1)
-=======
 def test_skill_bad_args(cmp1: ms.Comparer):
     with pytest.raises(TypeError):
         cmp1.skill(nonexisting_arg=1)  # type: ignore
->>>>>>> 4b57fc34
 
 
 def test_skill_multi_model(cc2):
@@ -243,25 +236,10 @@
     assert "bias" in sk.metrics
 
 
-<<<<<<< HEAD
-def test_skill_sel_metrics_str(cc1):
-    sk = cc1.skill(metrics=["rmse", "bias"])
-    assert "rmse" in sk.metrics
-
-
-# def test_skill_sel_metrics_list(cc2):
-#     sk = cc2.skill(metrics=["rmse", "bias"])
-
-#     #with pytest.warns(FutureWarning, match="deprecated"):
-#     #    s2 = sk.sel(metrics=["rmse", "n"])
-#     assert "n" in sk.metrics
-#     assert "bias" not in sk.metrics
-=======
 def test_skill_sel_metrics_str(cmp1):
     sk = cmp1.skill(metrics=["rmse", "bias"])
 
     assert "rmse" in sk.metrics
->>>>>>> 4b57fc34
 
 
 def test_skill_sel_multi_model(cc2):
@@ -285,16 +263,10 @@
     assert len(sk2) == 1
 
 
-<<<<<<< HEAD
 # def test_skill_sel_query(cc2):
 #     sk = cc2.skill(metrics=["rmse", "bias"])
 #     with pytest.warns(FutureWarning, match="deprecated"):
 #         sk2 = sk.sel(query="rmse>0.2")
-=======
-def test_skill_query(cc2):
-    sk = cc2.skill(metrics=["rmse", "bias"])
-    sk2 = sk.query("rmse>0.2")
->>>>>>> 4b57fc34
 
 #     assert len(sk2.mod_names) == 2
 
