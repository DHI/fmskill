--- conflicted
+++ resolved
@@ -100,16 +100,6 @@
     s = cc1.skill(metrics=["rmse", "bias"])
     assert "rmse" in s.metrics
     assert "bias" in s.metrics
-<<<<<<< HEAD
-    s2 = s.sel(observation="alti")
-    assert len(s2) == 1
-    assert "rmse" in s2.metrics
-    assert "bias" in s2.metrics
-
-    # s2 = s.sel(metrics="rmse")
-    # assert "rmse" in s2.metrics
-    # assert "bias" not in s2.metrics
-=======
 
 
 def test_skill_sel_metrics_str(cc1):
@@ -127,7 +117,6 @@
         s2 = s.sel(metrics=["rmse", "n"])
     assert "n" in s2.metrics
     assert "bias" not in s2.metrics
->>>>>>> 19d99908
 
 
 def test_skill_sel_multi_model(cc2):
@@ -152,16 +141,11 @@
     s = cc2.skill(metrics=["rmse", "bias"])
     with pytest.warns(FutureWarning, match="deprecated"):
         s2 = s.sel(query="rmse>0.2")
-    
+
     assert len(s2.mod_names) == 2
 
-<<<<<<< HEAD
-    s2 = s.sel("rmse>0.2", model="SW_2", observation=[0, 2])
-    assert len(s2.mod_names) == 0  # no longer in index
-=======
     # s2 = s.sel("rmse>0.2", model="SW_2", observation=[0, 2])
     # assert len(s2.mod_names) == 0  # no longer in index
->>>>>>> 19d99908
 
 
 def test_skill_sel_fail(cc2):
