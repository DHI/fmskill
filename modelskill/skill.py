from __future__ import annotations
import warnings
from typing import Any, Iterable, Collection, overload, Hashable, TYPE_CHECKING
import numpy as np
import pandas as pd

if TYPE_CHECKING:
    import geopandas as gpd
    from matplotlib.axes import Axes
    from matplotlib.colors import Colormap

from .plotting._misc import _get_fig_ax


# TODO remove ?
def _validate_multi_index(index, min_levels=2, max_levels=2):  # type: ignore
    errors = []
    if isinstance(index, pd.MultiIndex):
        if len(index.levels) < min_levels:
            errors.append(
                f"not possible for MultiIndex with fewer than {min_levels} levels"
            )
        if len(index.levels) > max_levels:
            errors.append(
                f"not possible for MultiIndex with more than {max_levels} levels"
            )
    else:
        errors.append("only possible for MultiIndex skill objects")
    return errors


class SkillArrayPlotter:
    """SkillArrayPlotter object for visualization of a single metric (SkillArray)

    plot.line() : line plot
    plot.bar() : bar chart
    plot.barh() : horizontal bar chart
    plot.grid() : colored grid
    """

    def __init__(self, skillarray: "SkillArray") -> None:
        self.skillarray = skillarray

    def _name_to_title_in_kwargs(self, kwargs: Any) -> None:
        if "title" not in kwargs:
            if self.skillarray.name is not None:
                kwargs["title"] = self.skillarray.name

    def _get_plot_df(self, level: int | str = 0) -> pd.DataFrame:
        ser = self.skillarray._ser
        if isinstance(ser.index, pd.MultiIndex):
            df = ser.unstack(level=level)
        else:
            df = ser.to_frame()
        return df

    # TODO hide this for now until we are certain about the API
    # def map(self, **kwargs):
    #     if "model" in self.skillarray.data.index.names:
    #         n_models = len(self.skillarray.data.reset_index().model.unique())
    #         if n_models > 1:
    #             raise ValueError(
    #                 "map() is only possible for single model skill. Use .sel(model=...) to select a single model."
    #             )

    #     gdf = self.skillarray.to_geodataframe()
    #     column = self.skillarray.name
    #     kwargs = {"marker_kwds": {"radius": 10}} | kwargs

    #     return gdf.explore(column=column, **kwargs)

    def __call__(self, *args: Any, **kwds: Any) -> Any:
        raise NotImplementedError(
            "It is not possible to call plot directly (has no default)! Use one of the plot methods explicitly e.g. plot.line() or plot.bar()"
        )

    def line(
        self,
        level: int | str = 0,
        **kwargs: Any,
    ) -> Axes:
        """Plot statistic as a lines using pd.DataFrame.plot.line()

        Primarily for MultiIndex skill objects, e.g. multiple models and multiple observations

        Parameters
        ----------
        level : int or str, optional
            level to unstack, by default 0
        **kwargs
            key word arguments to be pased to pd.DataFrame.plot.line()
            e.g. marker, title, figsize, ...

        Examples
        --------
        >>> sk = cc.skill()["rmse"]
        >>> sk.plot.line()
        >>> sk.plot.line(marker="o", linestyle=':')
        >>> sk.plot.line(color=['0.2', '0.4', '0.6'])
        """
        df = self._get_plot_df(level=level)
        self._name_to_title_in_kwargs(kwargs)
        axes = df.plot.line(**kwargs)

        xlabels = list(df.index)
        numeric_index = all(isinstance(item, (int, float)) for item in xlabels)

        if not isinstance(axes, Iterable):
            axes = [axes]
        for ax in axes:
            if not isinstance(df.index, pd.DatetimeIndex):
                if numeric_index:
                    xlabel_positions = xlabels
                else:
                    xlabel_positions = np.arange(len(xlabels)).tolist()
                ax.set_xticks(xlabel_positions)
                ax.set_xticklabels(xlabels, rotation=90)
        return axes

    def bar(self, level: int | str = 0, **kwargs: Any) -> Axes:
        """Plot statistic as bar chart using pd.DataFrame.plot.bar()

        Parameters
        ----------
        level : int or str, optional
            level to unstack, by default 0
        **kwargs
            key word arguments to be pased to pd.DataFrame.plot.bar()
            e.g. color, title, figsize, ...

        Returns
        -------
        AxesSubplot

        Examples
        --------
        >>> sk = cc.skill()["rmse"]
        >>> sk.plot.bar()
        >>> sk.plot.bar(level="observation")
        >>> sk.plot.bar(title="Root Mean Squared Error")
        >>> sk.plot.bar(color=["red","blue"])
        """
        df = self._get_plot_df(level=level)
        self._name_to_title_in_kwargs(kwargs)
        return df.plot.bar(**kwargs)

    def barh(self, level: int | str = 0, **kwargs: Any) -> Axes:
        """Plot statistic as horizontal bar chart using pd.DataFrame.plot.barh()

        Parameters
        ----------
        level : int or str, optional
            level to unstack, by default 0
        **kwargs
            key word arguments to be passed to pd.DataFrame.plot.barh()
            e.g. color, title, figsize, ...

        Returns
        -------
        AxesSubplot

        Examples
        --------
        >>> sk = cc.skill()["rmse"]
        >>> sk.plot.barh()
        >>> sk.plot.barh(level="observation")
        >>> sk.plot.barh(title="Root Mean Squared Error")
        """
        df = self._get_plot_df(level)
        self._name_to_title_in_kwargs(kwargs)
        return df.plot.barh(**kwargs)

    def grid(
        self,
        show_numbers: bool = True,
        precision: int = 3,
        fmt: str | None = None,
        ax: Axes | None = None,
        figsize: tuple[float, float] | None = None,
        title: str | None = None,
        cmap: str | Colormap | None = None,
    ) -> Axes | None:
        """Plot statistic as a colored grid, optionally with values in the cells.

        Primarily for MultiIndex skill objects, e.g. multiple models and multiple observations

        Parameters
        ----------
        show_numbers : bool, optional
            should values of the static be shown in the cells?, by default True
            if False, a colorbar will be displayed instead
        precision : int, optional
            number of decimals if show_numbers, by default 3
        fmt : str, optional
            format string, e.g. ".0%" to show value as percentage
        ax : Axes, optional
            matplotlib axes, by default None
        figsize : Tuple(float, float), optional
            figure size, by default None
        title : str, optional
            plot title, by default name of statistic
        cmap : str, optional
            colormap, by default "OrRd" ("coolwarm" if bias)

        Returns
        -------
        AxesSubplot

        Examples
        --------
        >>> sk = cc.skill()["rmse"]
        >>> sk.plot.grid()
        >>> sk.plot.grid(show_numbers=False, cmap="magma")
        >>> sk.plot.grid(precision=1)
        >>> sk.plot.grid(fmt=".0%", title="Root Mean Squared Error")
        """

        s = self.skillarray
        ser = s._ser

        errors = _validate_multi_index(ser.index)  # type: ignore
        if len(errors) > 0:
            warnings.warn("plot_grid: " + "\n".join(errors))
            # TODO raise error?
            return None
            # df = self.df[field]    TODO: at_least_2d...
        df = ser.unstack()

        vmin = None
        vmax = None
        if cmap is None:
            cmap = "OrRd"
            if s.name == "bias":
                cmap = "coolwarm"
                mm = ser.abs().max()
                vmin = -mm
                vmax = mm
        if title is None:
            title = s.name
        xlabels = list(df.keys())
        nx = len(xlabels)
        ylabels = list(df.index)
        ny = len(ylabels)

        if (fmt is not None) and fmt[0] != "{":
            fmt = "{:" + fmt + "}"

        if figsize is None:
            figsize = (nx, ny)
        fig, ax = _get_fig_ax(ax, figsize)
        assert ax is not None
        pcm = ax.pcolormesh(df, cmap=cmap, vmin=vmin, vmax=vmax)
        ax.set_xticks(np.arange(nx) + 0.5)
        ax.set_xticklabels(xlabels, rotation=90)
        ax.set_yticks(np.arange(ny) + 0.5)
        ax.set_yticklabels(ylabels)
        if show_numbers:
            mean_val = df.to_numpy().mean()
            for ii in range(ny):
                for jj in range(nx):
                    val = df.iloc[ii, jj].round(precision)
                    col = "w" if val > mean_val else "k"
                    if s.name == "bias":
                        col = "w" if np.abs(val) > (0.7 * mm) else "k"
                    if fmt is not None:
                        val = fmt.format(val)
                    ax.text(
                        jj + 0.5,
                        ii + 0.5,
                        val,
                        ha="center",
                        va="center",
                        # size=15,
                        color=col,
                    )
        else:
            fig.colorbar(pcm, ax=ax)
        ax.set_title(title, fontsize=14)
        return ax


class DeprecatedSkillPlotter:
    def __init__(self, skilltable):  # type: ignore
        self.skilltable = skilltable

    @staticmethod
    def _deprecated_warning(method, field):  # type: ignore
        warnings.warn(
            f"Selecting metric in plot functions like modelskill.skill().plot.{method}({field}) is deprecated and will be removed in a future version. Use modelskill.skill()['{field}'].plot.{method}() instead.",
            FutureWarning,
        )

    def __call__(self, *args: Any, **kwds: Any) -> Any:
        raise NotImplementedError(
            "It is not possible to call plot directly on SkillTable! Select metric first (which gives a plotable SkillArray)"
        )

    def line(self, field, **kwargs):  # type: ignore
        self._deprecated_warning("line", field)  # type: ignore
        return self.skilltable[field].plot.line(**kwargs)

    def bar(self, field, **kwargs):  # type: ignore
        self._deprecated_warning("bar", field)  # type: ignore
        return self.skilltable[field].plot.bar(**kwargs)

    def barh(self, field, **kwargs):  # type: ignore
        self._deprecated_warning("barh", field)  # type: ignore
        return self.skilltable[field].plot.barh(**kwargs)

    def grid(self, field, **kwargs):  # type: ignore
        self._deprecated_warning("grid", field)  # type: ignore
        return self.skilltable[field].plot.grid(**kwargs)


class SkillArray:
    """Visualize skill metric.

    Obtained by selecting a single metric from a SkillTable.

    Examples
    --------
    >>> sk = cc.skill()   # SkillTable
    >>> sk.rmse           # SkillArray
    >>> sk.rmse.plot.line()
    """

    def __init__(self, data: pd.DataFrame) -> None:
        self.data = data
        self._ser = data.iloc[:, -1]  # last column is the metric

        self.plot = SkillArrayPlotter(self)
        """Plot using the SkillArrayPlotter

        Examples
        --------
        >>> sk.rmse.plot.line()
        >>> sk.rmse.plot.bar()
        >>> sk.rmse.plot.barh()
        >>> sk.rmse.plot.grid()
        """

    def to_dataframe(self, drop_xy: bool = True) -> pd.DataFrame:
        """Convert SkillArray to pd.DataFrame

        Parameters
        ----------
        drop_xy : bool, optional
            Drop the x, y coordinates?, by default True

        Returns
        -------
        pd.DataFrame
            Skill data as pd.DataFrame
        """
        if drop_xy:
            return self._ser.to_frame()
        else:
            return self.data.copy()

    def __repr__(self) -> str:
        return repr(self.to_dataframe())

    def _repr_html_(self) -> Any:
        return self.to_dataframe()._repr_html_()

    @property
    def name(self) -> Any:
        """Name of the metric"""
        return self._ser.name

    def to_geodataframe(self, crs: str = "EPSG:4326") -> gpd.GeoDataFrame:
        """Convert SkillArray to geopandas.GeoDataFrame

        Note: requires geopandas to be installed

        Note: requires x and y columns to be present

        Parameters
        ----------
        crs : str, optional
            Coordinate reference system identifier passed to the
            GeoDataFrame constructor, by default "EPSG:4326"

        Returns
        -------
        gpd.GeoDataFrame
            Skill data as GeoDataFrame
        """
        import geopandas as gpd

        assert "x" in self.data.columns
        assert "y" in self.data.columns

        gdf = gpd.GeoDataFrame(
            self._ser,
            geometry=gpd.points_from_xy(self.data.x, self.data.y),
            crs=crs,
        )

        return gdf


class SkillTable:
    """
    Visualize skill metrics.

    SkillTable object for visualization and analysis returned by
    the comparer's `skill` method. The object wraps the pd.DataFrame
    class which can be accessed from the attribute `data`.

    The columns are assumed to be metrics and data for a single metric
    can be accessed by e.g. `s.rmse` or `s["rmse"]`. The resulting object
    can be used for plotting.

    Examples
    --------
    >>> sk = cc.skill()
    >>> sk.mod_names
    ['SW_1', 'SW_2']
    >>> sk.style()
    >>> sk.sel(model='SW_1').style()
    >>> sk.rmse.plot.bar()
    """

    _large_is_best_metrics = [
        "cc",
        "corrcoef",
        "r2",
        "spearmanr",
        "rho",
        "nash_sutcliffe_efficiency",
        "nse",
        "kge",
    ]
    _small_is_best_metrics = [
        "mae",
        "mape",
        "mean_absolute_error",
        "mean_absolute_percentage_error",
        "rmse",
        "root_mean_squared_error",
        "urmse",
        "scatter_index",
        "si",
        "mef",
        "model_efficiency_factor",
    ]
    _one_is_best_metrics = ["lin_slope"]
    _zero_is_best_metrics = ["bias"]

    def __init__(self, data: pd.DataFrame):
        self.data: pd.DataFrame = (
            data if isinstance(data, pd.DataFrame) else data.to_dataframe()
        )
        # TODO remove in v1.1
        self.plot = DeprecatedSkillPlotter(self)  # type: ignore

    # TODO: remove?
    @property
    def _df(self) -> pd.DataFrame:
        """Data as DataFrame without x and y columns"""
        return self.to_dataframe(drop_xy=True)

    @property
    def metrics(self) -> Collection[str]:
        """List of metrics (columns) in the SkillTable"""
        return list(self._df.columns)

    # TODO: remove?
    def __len__(self) -> int:
        return len(self._df)

    def to_dataframe(self, drop_xy: bool = True) -> pd.DataFrame:
        """Convert SkillTable to pd.DataFrame

        Parameters
        ----------
        drop_xy : bool, optional
            Drop the x, y coordinates?, by default True

        Returns
        -------
        pd.DataFrame
            Skill data as pd.DataFrame
        """
        if drop_xy:
            return self.data.drop(columns=["x", "y"], errors="ignore")
        else:
            return self.data.copy()

    def to_geodataframe(self, crs: str = "EPSG:4326") -> gpd.GeoDataFrame:
        """Convert SkillTable to geopandas.GeoDataFrame

        Note: requires geopandas to be installed

        Note: requires x and y columns to be present

        Parameters
        ----------
        crs : str, optional
            Coordinate reference system identifier passed to the
            GeoDataFrame constructor, by default "EPSG:4326"

        Returns
        -------
        gpd.GeoDataFrame
            Skill data as GeoDataFrame
        """
        import geopandas as gpd

        assert "x" in self.data.columns
        assert "y" in self.data.columns

        df = self.to_dataframe(drop_xy=False)

        gdf = gpd.GeoDataFrame(
            df,
            geometry=gpd.points_from_xy(df.x, df.y),
            crs=crs,
        )

        return gdf

    def __repr__(self) -> str:
        return repr(self._df)

    def _repr_html_(self) -> Any:
        return self._df._repr_html_()

    @overload
    def __getitem__(self, key: Hashable | int) -> SkillArray: ...

    @overload
    def __getitem__(self, key: Iterable[Hashable]) -> SkillTable: ...

    def __getitem__(
        self, key: Hashable | Iterable[Hashable]
    ) -> SkillArray | SkillTable:
        if isinstance(key, int):
            key = list(self.data.columns)[key]
        result = self.data[key]
        if isinstance(result, pd.Series):
            # I don't think this should be necessary, but in some cases the input doesn't contain x and y
            if "x" in self.data.columns and "y" in self.data.columns:
                cols = ["x", "y", key]
                return SkillArray(self.data[cols])
            else:
                return SkillArray(result.to_frame())
        elif isinstance(result, pd.DataFrame):
            return SkillTable(result)
        else:
            raise NotImplementedError("Unexpected type of result")

    def __getattr__(self, item: str, *args, **kwargs) -> Any:
        # note: no help from type hints here!
        if item in self.data.columns:
            return self[item]  # Redirects to __getitem__
        else:
            # act as a DataFrame... (necessary for style() to work)
            # drawback is that methods such as head() etc would appear
            # as working but return a DataFrame instead of a SkillTable!
            return getattr(self.data, item, *args, **kwargs)
            # raise AttributeError(
            #     f"""
            #         SkillTable has no attribute {item}; Maybe you are
            #         looking for the corresponding DataFrame attribute?
            #         Try exporting the skill table to a DataFrame using sk.to_dataframe().
            #     """
            # )

    @property
    def iloc(self, *args, **kwargs):  # type: ignore
        return self.data.iloc(*args, **kwargs)

    @property
    def loc(self, *args, **kwargs):  # type: ignore
        return self.data.loc(*args, **kwargs)

    def sort_index(self, *args, **kwargs) -> SkillTable:  # type: ignore
        """Sort by index (level) e.g. sorting by observation

        Wrapping pd.DataFrame.sort_index()

        Returns
        -------
        SkillTable
            A new SkillTable with sorted index

        Examples
        --------
        >>> sk = cc.skill()
        >>> sk.sort_index()
        >>> sk.sort_index(level="observation")
        """
        return self.__class__(self.data.sort_index(*args, **kwargs))

    def sort_values(self, *args, **kwargs) -> SkillTable:  # type: ignore
        """Sort by values e.g. sorting by rmse values

        Wrapping pd.DataFrame.sort_values()

        Returns
        -------
        SkillTable
            A new SkillTable with sorted values

        Examples
        --------
        >>> sk = cc.skill()
        >>> sk.sort_values("rmse")
        >>> sk.sort_values("rmse", ascending=False)
        >>> sk.sort_values(["n", "rmse"])
        """
        return self.__class__(self.data.sort_values(*args, **kwargs))

    def swaplevel(self, *args, **kwargs) -> SkillTable:  # type: ignore
        """Swap the levels of the MultiIndex e.g. swapping 'model' and 'observation'

        Wrapping pd.DataFrame.swaplevel()

        Returns
        -------
        SkillTable
            A new SkillTable with swapped levels

        Examples
        --------
        >>> sk = cc.skill()
        >>> sk.swaplevel().sort_index(level="observation")
        >>> sk.swaplevel("model", "observation")
        >>> sk.swaplevel(0, 1)
        """
        return self.__class__(self.data.swaplevel(*args, **kwargs))

    @property
    def mod_names(self) -> list[str]:
        """List of model names (in index)"""
        return self._get_index_level_by_name("model")

    @property
    def obs_names(self) -> list[str]:
        """List of observation names (in index)"""
        return self._get_index_level_by_name("observation")

    @property
    def quantity_names(self) -> list[str]:
        """List of quantity names (in index)"""
        return self._get_index_level_by_name("quantity")

    def _get_index_level_by_name(self, name: str) -> list[str]:
        # Helper function to get unique values of a level in the index (e.g. model)
        index = self._df.index
        if name in index.names:
            level = index.names.index(name)
            return list(index.get_level_values(level).unique())
        else:
            return []
            # raise ValueError(f"name {name} not in index {list(self.index.names)}")

    def query(self, query: str) -> SkillTable:
        """Select a subset of the SkillTable by a query string

        wrapping pd.DataFrame.query()

        Parameters
        ----------
        query : str
            string supported by pd.DataFrame.query()

        Returns
        -------
        SkillTable
            A subset of the original SkillTable

        Examples
        --------
        >>> sk = cc.skill()
        >>> sk_above_0p3 = sk.query("rmse>0.3")
        """
        return self.__class__(self.data.query(query))

<<<<<<< HEAD
    def sel(
        self, query: str | None = None, reduce_index: bool = True, **kwargs: Any
    ) -> SkillTable | SkillArray:
        """Filter (select) specific models or observations.

        Select a subset of the SkillTable by a query,
=======
    def sel(self, reduce_index: bool = True, **kwargs: Any) -> SkillTable | SkillArray:
        """Select a subset of the SkillTable by a query,
>>>>>>> 4b57fc34
           (part of) the index, or specific columns

        Parameters
        ----------
        reduce_index : bool, optional
            Should unnecessary levels of the index be removed after subsetting?
            Removed levels will stay as columns. By default True
        **kwargs
            Concrete keys depend on the index names of the SkillTable
            (from the "by" argument in cc.skill() method)
            "model"=... to select specific models,
            "observation"=... to select specific observations

        Returns
        -------
        SkillTable
            A subset of the original SkillTable

        Examples
        --------
        >>> sk = cc.skill()
        >>> sk_SW1 = sk.sel(model = "SW_1")
        >>> sk2 = sk.sel(observation = ["EPL", "HKNA"])
        """

        df = self.to_dataframe(drop_xy=False)

        for key, value in kwargs.items():
            if key in df.index.names:
                df = self._sel_from_index(df, key, value)
            else:
                raise KeyError(
                    f"Unknown index {key}. Valid index names are {df.index.names}"
                )

        if isinstance(df, pd.Series):
            return SkillArray(df)
        if not isinstance(reduce_index, bool):
            raise TypeError(
                "reduce_index must be a boolean not " + str(type(reduce_index))
            )
        if reduce_index and isinstance(df.index, pd.MultiIndex):
            df = self._reduce_index(df)
        return self.__class__(df)

    def _sel_from_index(
        self, df: pd.DataFrame, key: str, value: str | int
    ) -> pd.DataFrame:
        if (not isinstance(value, str)) and isinstance(value, Iterable):
            for i, v in enumerate(value):
                dfi = self._sel_from_index(df, key, v)
                if i == 0:
                    dfout = dfi
                else:
                    dfout = pd.concat([dfout, dfi])
            return dfout

        if isinstance(value, int):
            value = self._idx_to_name(key, value)

        if isinstance(df.index, pd.MultiIndex):
            df = df.xs(value, level=key, drop_level=False)
        else:
            df = df[df.index == value]  # .copy()
        return df

    def _idx_to_name(self, index_name: str, pos: int) -> str:
        """Assumes that index is valid and idx is int"""
        names = self._get_index_level_by_name(index_name)
        n = len(names)
        if (pos < 0) or (pos >= n):
            raise KeyError(f"Id {pos} is out of bounds for index {index_name} (0, {n})")
        return names[pos]

    def _reduce_index(self, df: pd.DataFrame) -> pd.DataFrame:
        """Remove unnecessary levels of MultiIndex"""
        df.index = df.index.remove_unused_levels()
        levels_to_reset = []
        for j, level in enumerate(df.index.levels):
            if len(level) == 1:
                levels_to_reset.append(j)
        return df.reset_index(level=levels_to_reset)

    def round(self, decimals: int = 3) -> SkillTable:
        """Round all values in SkillTable

        Parameters
        ----------
        decimals : int, optional
            Number of decimal places to round to (default: 3).
            If decimals is negative, it specifies the number of
            positions to the left of the decimal point.

        Returns
        -------
        SkillTable
            A new SkillTable with rounded values
        """

        return self.__class__(self.data.round(decimals=decimals))

    def style(
        self,
        decimals: int = 3,
        metrics: Iterable[str] | None = None,
        cmap: str = "OrRd",
        show_best: bool = True,
        **kwargs: Any,
    ) -> pd.io.formats.style.Styler:
        """Style SkillTable with colors using pandas style

        Parameters
        ----------
        decimals : int, optional
            Number of decimal places to round to (default: 3).
        metrics : str or List[str], optional
            apply background gradient color to these columns, by default all;
            if columns is [] then no background gradient will be applied.
        cmap : str, optional
            colormap of background gradient, by default "OrRd",
            except "bias" column which will always be "coolwarm"
        show_best : bool, optional
            indicate best of each column by underline, by default True

        Returns
        -------
        pd.Styler
            Returns a pandas Styler object.

        Examples
        --------
        >>> sk = cc.skill()
        >>> sk.style()
        >>> sk.style(precision=1, metrics="rmse")
        >>> sk.style(cmap="Blues", show_best=False)
        """
        # identity metric columns
        float_cols = list(self._df.select_dtypes(include="number").columns)

        if "precision" in kwargs:
            warnings.warn(
                FutureWarning(
                    "precision is deprecated, it has been renamed to decimals"
                )
            )
            decimals = kwargs["precision"]

        # selected columns
        if metrics is None:
            metrics = float_cols
        else:
            if isinstance(metrics, str):
                if not metrics:
                    metrics = []
                else:
                    metrics = [metrics]
            for column in metrics:
                if column not in float_cols:
                    raise ValueError(
                        f"Invalid column name {column} (must be one of {float_cols})"
                    )

        sdf = self._df.style.format(precision=decimals)

        # apply background gradient
        bg_cols = list(set(metrics) & set(float_cols))
        if "bias" in bg_cols:
            mm = self._df.bias.abs().max()
            sdf = sdf.background_gradient(
                subset=["bias"], cmap="coolwarm", vmin=-mm, vmax=mm
            )
            bg_cols.remove("bias")
        if "lin_slope" in bg_cols:
            mm = (self._df.lin_slope - 1).abs().max()
            sdf = sdf.background_gradient(
                subset=["lin_slope"], cmap="coolwarm", vmin=(1 - mm), vmax=(1 + mm)
            )
            bg_cols.remove("lin_slope")
        if len(bg_cols) > 0:
            cols = list(set(self._small_is_best_metrics) & set(bg_cols))
            sdf = sdf.background_gradient(subset=cols, cmap=cmap)

            cols = list(set(self._large_is_best_metrics) & set(bg_cols))
            cmap_r = self._reverse_colormap(cmap)  # type: ignore
            sdf = sdf.background_gradient(subset=cols, cmap=cmap_r)

        if show_best:
            cols = list(set(self._large_is_best_metrics) & set(float_cols))
            sdf = sdf.apply(self._style_max, subset=cols)
            cols = list(set(self._small_is_best_metrics) & set(float_cols))
            sdf = sdf.apply(self._style_min, subset=cols)
            cols = list(set(self._one_is_best_metrics) & set(float_cols))
            sdf = sdf.apply(self._style_one_best, subset=cols)
            if "bias" in float_cols:
                sdf = sdf.apply(self._style_abs_min, subset=["bias"])

        return sdf

    def _reverse_colormap(self, cmap):  # type: ignore
        cmap_r = cmap
        if isinstance(cmap, str):
            if cmap[-2:] == "_r":
                cmap_r = cmap_r[:-2]
            else:
                cmap_r = cmap + "_r"
        else:
            cmap_r = cmap.reversed()
        return cmap_r

    def _style_one_best(self, s: pd.Series) -> list[str]:
        """Using underline-etc to highlight the best in a Series."""
        is_best = (s - 1.0).abs() == (s - 1.0).abs().min()
        cell_style = (
            "text-decoration: underline; font-style: italic; font-weight: bold;"
        )
        return [cell_style if v else "" for v in is_best]

    def _style_abs_min(self, s: pd.Series) -> list[str]:
        """Using underline-etc to highlight the best in a Series."""
        is_best = s.abs() == s.abs().min()
        cell_style = (
            "text-decoration: underline; font-style: italic; font-weight: bold;"
        )
        return [cell_style if v else "" for v in is_best]

    def _style_min(self, s: pd.Series) -> list[str]:
        """Using underline-etc to highlight the best in a Series."""
        cell_style = (
            "text-decoration: underline; font-style: italic; font-weight: bold;"
        )
        return [cell_style if v else "" for v in (s == s.min())]

    def _style_max(self, s: pd.Series) -> list[str]:
        """Using underline-etc to highlight the best in a Series."""
        cell_style = (
            "text-decoration: underline; font-style: italic; font-weight: bold;"
        )
        return [cell_style if v else "" for v in (s == s.max())]

    # =============== Deprecated methods ===============

    # TODO: remove plot_* methods in v1.1; warnings are not needed
    # as the refering method is also deprecated
    def plot_line(self, **kwargs):  # type: ignore
        return self.plot.line(**kwargs)  # type: ignore

    def plot_bar(self, **kwargs):  # type: ignore
        return self.plot.bar(**kwargs)  # type: ignore

    def plot_barh(self, **kwargs):  # type: ignore
        return self.plot.barh(**kwargs)  # type: ignore

    def plot_grid(self, **kwargs):  # type: ignore
        return self.plot.grid(**kwargs)  # type: ignore<|MERGE_RESOLUTION|>--- conflicted
+++ resolved
@@ -679,17 +679,12 @@
         """
         return self.__class__(self.data.query(query))
 
-<<<<<<< HEAD
     def sel(
         self, query: str | None = None, reduce_index: bool = True, **kwargs: Any
     ) -> SkillTable | SkillArray:
         """Filter (select) specific models or observations.
 
         Select a subset of the SkillTable by a query,
-=======
-    def sel(self, reduce_index: bool = True, **kwargs: Any) -> SkillTable | SkillArray:
-        """Select a subset of the SkillTable by a query,
->>>>>>> 4b57fc34
            (part of) the index, or specific columns
 
         Parameters
