--- conflicted
+++ resolved
@@ -166,13 +166,7 @@
 
 
 def _format_skill_line(
-<<<<<<< HEAD
-    name: str,
-    value: float | int | str,
-    unit: str,
-=======
-    name: str, value: float | int, unit: str, sep: str = " =  "
->>>>>>> 91253b6c
+    name: str, value: float | int | str, unit: str, sep: str = " =  "
 ) -> Tuple[str, str, str]:
     precision: int = 2
     item_unit = " "
