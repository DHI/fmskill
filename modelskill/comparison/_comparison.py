from __future__ import annotations
from dataclasses import dataclass
from pathlib import Path
from typing import (
    Dict,
    List,
    Mapping,
    Optional,
    Union,
    Iterable,
    Sequence,
    TYPE_CHECKING,
)
import warnings
from matplotlib.axes import Axes  # type: ignore
import numpy as np
import pandas as pd
import xarray as xr
from copy import deepcopy

from .. import metrics as mtr
from .. import Quantity
from ..types import GeometryType
from ..observation import PointObservation, TrackObservation
from ..timeseries._timeseries import _validate_data_var_name, TimeSeries
from ._comparer_plotter import ComparerPlotter
from ._utils import (
    _parse_metric,
    _add_spatial_grid_to_df,
    _groupby_df,
    _parse_groupby,
    TimeTypes,
    IdOrNameTypes,
)
from ..skill import AggregatedSkill
from ..skill_grid import SkillGrid
from ..settings import options, register_option, reset_option
from ..utils import _get_name
from .. import __version__

if TYPE_CHECKING:
    from ._collection import ComparerCollection


def _parse_dataset(data) -> xr.Dataset:
    if not isinstance(data, xr.Dataset):
        raise ValueError("matched_data must be an xarray.Dataset")
        # matched_data = self._matched_data_to_xarray(matched_data)
    assert "Observation" in data.data_vars

    # no missing values allowed in Observation
    if data["Observation"].isnull().any():
        raise ValueError("Observation data must not contain missing values.")

    # coordinates
    if "x" not in data.coords:
        data.coords["x"] = np.nan
    if "y" not in data.coords:
        data.coords["y"] = np.nan
    if "z" not in data.coords:
        data.coords["z"] = np.nan

    # Validate data
    vars = [v for v in data.data_vars]
    assert len(vars) > 1, "dataset must have at least two data arrays"

    for v in data.data_vars:
        v = _validate_data_var_name(str(v))
        assert (
            len(data[v].dims) == 1
        ), f"Only 0-dimensional data arrays are supported! {v} has {len(data[v].dims)} dimensions"
        assert (
            list(data[v].dims)[0] == "time"
        ), f"All data arrays must have a time dimension; {v} has dimensions {data[v].dims}"
        if "kind" not in data[v].attrs:
            data[v].attrs["kind"] = "auxiliary"

    n_mod = sum([_is_model(da) for da in data.data_vars.values()])
    n_obs = sum([_is_observation(da) for da in data.data_vars.values()])

    # Validate observation data array
    if n_obs != 1:
        raise ValueError(
            f"dataset must have exactly one observation array (marked by the kind attribute), this has {n_obs}"
        )
    if n_mod == 0:
        raise ValueError(
            "dataset must have at least one model array (marked by the kind attribute)"
        )

    # Validate attrs
    # TODO: should we
    if "gtype" not in data.attrs:
        data.attrs["gtype"] = str(GeometryType.POINT)
    # assert "gtype" in data.attrs, "data must have a gtype attribute"
    # assert data.attrs["gtype"] in [
    #     str(GeometryType.POINT),
    #     str(GeometryType.TRACK),
    # ], f"data attribute 'gtype' must be one of {GeometryType.POINT} or {GeometryType.TRACK}"

    if "color" not in data["Observation"].attrs:
        data["Observation"].attrs["color"] = "black"

    if "long_name" not in data["Observation"].attrs:
        data["Observation"].attrs["long_name"] = Quantity.undefined().name

    if "units" not in data["Observation"].attrs:
        data["Observation"].attrs["units"] = Quantity.undefined().unit

    data.attrs["modelskill_version"] = __version__
    return data


def _is_observation(da: xr.DataArray) -> bool:
    return da.attrs["kind"] == "observation"


def _is_model(da: xr.DataArray) -> bool:
    return da.attrs["kind"] == "model"


# TODO remove in v1.1
def _get_deprecated_args(kwargs):
    model, start, end, area = None, None, None, None

    # Don't bother refactoring this, it will be removed in v1.1
    if "model" in kwargs:
        model = kwargs.pop("model")
        if model is not None:
            warnings.warn(
                f"The 'model' argument is deprecated, use 'sel(model='{model}')' instead",
                FutureWarning,
            )

    if "start" in kwargs:
        start = kwargs.pop("start")

        if start is not None:
            warnings.warn(
                f"The 'start' argument is deprecated, use 'sel(start={start})' instead",
                FutureWarning,
            )

    if "end" in kwargs:
        end = kwargs.pop("end")

        if end is not None:
            warnings.warn(
                f"The 'end' argument is deprecated, use 'sel(end={end})' instead",
                FutureWarning,
            )

    if "area" in kwargs:
        area = kwargs.pop("area")

        if area is not None:
            warnings.warn(
                f"The 'area' argument is deprecated, use 'sel(area={area})' instead",
                FutureWarning,
            )

    return model, start, end, area


def _validate_metrics(metrics) -> None:
    for m in metrics:
        if isinstance(m, str):
            if not mtr.is_valid_metric(m):
                raise ValueError(f"Unknown metric '{m}'")


register_option(
    key="metrics.list",
    defval=[mtr.bias, mtr.rmse, mtr.urmse, mtr.mae, mtr.cc, mtr.si, mtr.r2],
    validator=_validate_metrics,
    doc="Default metrics list to be used in skill tables if specific metrics are not provided.",
)

MOD_COLORS = (
    "#1f78b4",
    "#33a02c",
    "#ff7f00",
    "#93509E",
    "#63CEFF",
    "#fdbf6f",
    "#004165",
    "#8B8D8E",
    "#0098DB",
    "#61C250",
    "#a6cee3",
    "#b2df8a",
    "#fb9a99",
    "#cab2d6",
    "#003f5c",
    "#2f4b7c",
    "#665191",
    "#e31a1c",
)


@dataclass
class ItemSelection:
    "Utility class to keep track of observation, model and auxiliary items"
    obs: str
    model: Sequence[str]
    aux: Sequence[str]

    def __post_init__(self):
        # check that obs, model and aux are unique, and that they are not overlapping
        all_items = self.all
        if len(all_items) != len(set(all_items)):
            raise ValueError("Items must be unique")

    @property
    def all(self) -> Sequence[str]:
        return [self.obs] + list(self.model) + list(self.aux)

    @staticmethod
    def parse(
        items: List[str],
        obs_item: str | int | None = None,
        mod_items: Optional[Iterable[str | int]] = None,
        aux_items: Optional[Iterable[str | int]] = None,
    ) -> ItemSelection:
        """Parse items and return observation, model and auxiliary items
        Default behaviour:
        - obs_item is first item
        - mod_items are all but obs_item and aux_items
        - aux_items are all but obs_item and mod_items

        Both integer and str are accepted as items. If str, it must be a key in data.
        """
        assert len(items) > 1, "data must contain at least two items"
        if obs_item is None:
            obs_name: str = items[0]
        else:
            obs_name = _get_name(obs_item, items)

        # Check existance of items and convert to names
        if mod_items is not None:
            mod_names = [_get_name(m, items) for m in mod_items]
        if aux_items is not None:
            aux_names = [_get_name(a, items) for a in aux_items]
        else:
            aux_names = []

        items.remove(obs_name)

        if mod_items is None:
            mod_names = list(set(items) - set(aux_names))
        if aux_items is None:
            aux_names = list(set(items) - set(mod_names))

        assert len(mod_names) > 0, "no model items were found! Must be at least one"
        assert obs_name not in mod_names, "observation item must not be a model item"
        assert (
            obs_name not in aux_names
        ), "observation item must not be an auxiliary item"
        assert isinstance(obs_name, str), "observation item must be a string"

        return ItemSelection(obs=obs_name, model=mod_names, aux=aux_names)


def _area_is_bbox(area) -> bool:
    is_bbox = False
    if area is not None:
        if not np.isscalar(area):
            area = np.array(area)
            if (area.ndim == 1) & (len(area) == 4):
                if np.all(np.isreal(area)):
                    is_bbox = True
    return is_bbox


def _area_is_polygon(area) -> bool:
    if area is None:
        return False
    if np.isscalar(area):
        return False
    if not np.all(np.isreal(area)):
        return False
    polygon = np.array(area)
    if polygon.ndim > 2:
        return False

    if polygon.ndim == 1:
        if len(polygon) <= 5:
            return False
        if len(polygon) % 2 != 0:
            return False

    if polygon.ndim == 2:
        if polygon.shape[0] < 3:
            return False
        if polygon.shape[1] != 2:
            return False

    return True


def _inside_polygon(polygon, xy) -> np.ndarray:
    import matplotlib.path as mp  # type: ignore

    if polygon.ndim == 1:
        polygon = np.column_stack((polygon[0::2], polygon[1::2]))
    return mp.Path(polygon).contains_points(xy)


def _matched_data_to_xarray(
    df: pd.DataFrame,
    obs_item: int | str | None = None,
    mod_items: Optional[Iterable[str | int]] = None,
    aux_items: Optional[Iterable[str | int]] = None,
    name: Optional[str] = None,
    x: Optional[float] = None,
    y: Optional[float] = None,
    z: Optional[float] = None,
    quantity: Optional[Quantity] = None,
):
    """Convert matched data to accepted xarray.Dataset format"""
    assert isinstance(df, pd.DataFrame)
    cols = list(df.columns)
    items = ItemSelection.parse(cols, obs_item, mod_items, aux_items)
    df = df[items.all]
    df.index.name = "time"
    df.rename(columns={items.obs: "Observation"}, inplace=True)
    ds = df.to_xarray()

    ds.attrs["name"] = name if name is not None else items.obs
    ds["Observation"].attrs["kind"] = "observation"
    for m in items.model:
        ds[m].attrs["kind"] = "model"
    for a in items.aux:
        ds[a].attrs["kind"] = "auxiliary"

    if x is not None:
        ds.coords["x"] = x
    if y is not None:
        ds.coords["y"] = y
    if z is not None:
        ds.coords["z"] = z

    if x is None or np.isscalar(x):
        ds.attrs["gtype"] = str(GeometryType.POINT)
    else:
        ds.attrs["gtype"] = str(GeometryType.TRACK)

    if quantity is None:
        q = Quantity.undefined()
    else:
        q = quantity

    ds["Observation"].attrs["long_name"] = q.name
    ds["Observation"].attrs["units"] = q.unit

    return ds


class Comparer:
    """
    Comparer class for comparing model and observation data.

    Typically, the Comparer is part of a ComparerCollection,
    created with the `compare` function.

    Parameters
    ----------
    matched_data : xr.Dataset
        Matched data
    raw_mod_data : dict of modelskill.TimeSeries, optional
        Raw model data. If None, observation and modeldata must be provided.

    Examples
    --------
    >>> import modelskill as ms
    >>> cc = ms.match(observation, modeldata)
    >>> cmp2 = ms.from_matched(matched_data)

    See Also
    --------
    modelskill.compare, modelskill.from_matched
    """

    data: xr.Dataset
    raw_mod_data: Dict[str, TimeSeries]
    _obs_name = "Observation"
    plotter = ComparerPlotter

    def __init__(
        self,
        matched_data: xr.Dataset,
        raw_mod_data: Optional[Dict[str, TimeSeries]] = None,
    ) -> None:
        self.plot = Comparer.plotter(self)

        self.data = _parse_dataset(matched_data)
        self.raw_mod_data = (
            raw_mod_data
            if raw_mod_data is not None
            else {
                # key: ModelResult(value, gtype=self.data.gtype, name=key, x=self.x, y=self.y)
                key: TimeSeries(self.data[[key]])
                for key, value in matched_data.data_vars.items()
                if value.attrs["kind"] == "model"
            }
        )
        # TODO: validate that the names in raw_mod_data are the same as in matched_data
        assert isinstance(self.raw_mod_data, dict)
        for k in self.raw_mod_data.keys():
            v = self.raw_mod_data[k]
            if not isinstance(v, TimeSeries):
                try:
                    self.raw_mod_data[k] = TimeSeries(v)
                except Exception:
                    raise ValueError(
                        f"raw_mod_data[{k}] could not be converted to a TimeSeries object"
                    )
            else:
                assert isinstance(
                    v, TimeSeries
                ), f"raw_mod_data[{k}] must be a TimeSeries object"

    @staticmethod
    def from_matched_data(
        data: xr.Dataset | pd.DataFrame,
        raw_mod_data: Optional[Dict[str, TimeSeries]] = None,
        obs_item: str | int | None = None,
        mod_items: Optional[Iterable[str | int]] = None,
        aux_items: Optional[Iterable[str | int]] = None,
        name: Optional[str] = None,
        x: Optional[float] = None,
        y: Optional[float] = None,
        z: Optional[float] = None,
        quantity: Optional[Quantity] = None,
    ) -> "Comparer":
        """Initialize from compared data"""
        if not isinstance(data, xr.Dataset):
            # TODO: handle raw_mod_data by accessing data.attrs["kind"] and only remove nan after
            data = _matched_data_to_xarray(
                data,
                obs_item=obs_item,
                mod_items=mod_items,
                aux_items=aux_items,
                name=name,
                x=x,
                y=y,
                z=z,
                quantity=quantity,
            )
        return Comparer(matched_data=data, raw_mod_data=raw_mod_data)

    def __repr__(self):
        out = [
            f"<{type(self).__name__}>",
            f"Quantity: {self.quantity}",
            f"Observation: {self.name}, n_points={self.n_points}",
        ]
        for model in self.mod_names:
            out.append(f" Model: {model}, rmse={self.sel(model=model).score():.3f}")
        for var in self.aux_names:
            out.append(f" Auxiliary: {var}")
        return str.join("\n", out)

    @property
    def name(self) -> str:
        """name of comparer (=observation)"""
        return self.data.attrs["name"]

    @property
    def gtype(self):
        return self.data.attrs["gtype"]

    # TODO: remove
    @property
    def quantity_name(self) -> str:
        warnings.warn("Use quantity.name instead of quantity_name", FutureWarning)
        return self.quantity.name

    @property
    def quantity(self) -> Quantity:
        """Quantity object"""
        return Quantity(
            name=self.data[self._obs_name].attrs["long_name"],
            unit=self.data[self._obs_name].attrs["units"],
        )

    @quantity.setter
    def quantity(self, quantity: Quantity) -> None:
        assert isinstance(quantity, Quantity), "value must be a Quantity object"
        self.data[self._obs_name].attrs["long_name"] = quantity.name
        self.data[self._obs_name].attrs["units"] = quantity.unit

    @property
    def n_points(self) -> int:
        """number of compared points"""
        return len(self.data[self._obs_name]) if self.data else 0

    @property
    def time(self) -> pd.DatetimeIndex:
        """time of compared data as pandas DatetimeIndex"""
        return self.data.time.to_index()

    @property
    def start(self) -> pd.Timestamp:
        """start pd.Timestamp of compared data"""
        return self.time[0]

    @property
    def end(self) -> pd.Timestamp:
        """end pd.Timestamp of compared data"""
        return self.time[-1]

    @property
    def x(self):
        """x-coordinate"""
        return self._coordinate_values("x")

    @property
    def y(self):
        """y-coordinate"""
        return self._coordinate_values("y")

    @property
    def z(self):
        """z-coordinate"""
        return self._coordinate_values("z")

    def _coordinate_values(self, coord):
        vals = self.data[coord].values
        return np.atleast_1d(vals)[0] if vals.ndim == 0 else vals

    @property
    def obs(self) -> np.ndarray:
        """Observation data as 1d numpy array"""
        return (
            self.data.drop_vars(["x", "y", "z"])[self._obs_name].to_dataframe().values
        )

    @property
    def mod(self) -> np.ndarray:
        """Model data as 2d numpy array. Each column is a model"""
        return (
            self.data.drop_vars(["x", "y", "z"])[self.mod_names].to_dataframe().values
        )

    @property
    def n_models(self) -> int:
        return len(self.mod_names)

    @property
    def mod_names(self) -> Sequence[str]:
        return list(self.raw_mod_data.keys())  # TODO replace with tuple

    @property
    def aux_names(self) -> Sequence[str]:
        return tuple(
            [
                k
                for k, v in self.data.data_vars.items()
                if v.attrs["kind"] == "auxiliary"
            ]
        )

    @property
    def obs_name(self) -> str:
        """Name of observation (e.g. station name)"""
        return self._obs_name

    @property
    def weight(self) -> float:
        return self.data[self._obs_name].attrs["weight"]

    @weight.setter
    def weight(self, value: float) -> None:
        self.data[self._obs_name].attrs["weight"] = value

    @property
    def _unit_text(self):
        warnings.warn("Use unit_text instead of _unit_text", FutureWarning)
        return self.unit_text

    @property
    def unit_text(self) -> str:
        """Variable name and unit as text suitable for plot labels"""
        return f"{self.quantity.name} [{self.quantity.unit}]"

    @property
    def metrics(self):
        return options.metrics.list

    @metrics.setter
    def metrics(self, values) -> None:
        if values is None:
            reset_option("metrics.list")
        else:
            options.metrics.list = _parse_metric(values, self.metrics)

    def _model_to_frame(self, mod_name: str) -> pd.DataFrame:
        """Convert single model data to pandas DataFrame"""

        df = self.data.drop_vars(["z"]).to_dataframe().copy()
        other_models = [m for m in self.mod_names if m is not mod_name]
        df = df.drop(columns=other_models)
        df = df.rename(columns={mod_name: "mod_val", self._obs_name: "obs_val"})
        df["model"] = mod_name
        df["observation"] = self.name

        return df

    def to_dataframe(self) -> pd.DataFrame:
        """Convert to pandas DataFrame with all model data concatenated"""

        # TODO is this needed?, comment out for now
        # df = df.sort_index()
        df = pd.concat([self._model_to_frame(name) for name in self.mod_names])
        df["model"] = df["model"].astype("category")
        df["observation"] = df["observation"].astype("category")
        return df

    def __copy__(self):
        return deepcopy(self)

    def copy(self):
        return self.__copy__()

    def rename(self, mapping: Mapping[str, str]) -> "Comparer":
        """Rename model or auxiliary data

        Parameters
        ----------
        mapping : dict
            mapping of old names to new names

        Returns
        -------
        Comparer

        Examples
        --------
        >>> cmp = ms.match(observation, modeldata)
        >>> cmp.mod_names
        ['model1']
        >>> cmp2 = cmp.rename({'model1': 'model2'})
        >>> cmp2.mod_names
        ['model2']
        """
        data = self.data.rename(mapping)
        raw_mod_data = {mapping.get(k, k): v for k, v in self.raw_mod_data.items()}

        return Comparer(matched_data=data, raw_mod_data=raw_mod_data)

    def save(self, filename: Union[str, Path]) -> None:
        """Save to netcdf file

        Parameters
        ----------
        filename : str or Path
            filename
        """
        ds = self.data

        # add self.raw_mod_data to ds with prefix 'raw_' to avoid name conflicts
        # an alternative strategy would be to use NetCDF groups
        # https://docs.xarray.dev/en/stable/user-guide/io.html#groups

        # There is no need to save raw data for track data, since it is identical to the matched data
        if self.gtype == "point":
            ds = self.data.copy()  # copy needed to avoid modifying self.data

            for key, ts_mod in self.raw_mod_data.items():
                ts_mod = ts_mod.copy()
                #  rename time to unique name
                ts_mod.data = ts_mod.data.rename({"time": "_time_raw_" + key})
                # da = ds_mod.to_xarray()[key]
                ds["_raw_" + key] = ts_mod.data[key]

        ds.to_netcdf(filename)

    @staticmethod
    def load(filename: Union[str, Path]) -> "Comparer":
        """Load from netcdf file

        Parameters
        ----------
        filename : str or Path
            filename

        Returns
        -------
        Comparer
        """
        with xr.open_dataset(filename) as ds:
            data = ds.load()

        if data.gtype == "track":
            return Comparer(matched_data=data)

        if data.gtype == "point":
            raw_mod_data: Dict[str, TimeSeries] = {}

            for var in data.data_vars:
                var_name = str(var)
                if var_name[:5] == "_raw_":
                    new_key = var_name[5:]  # remove prefix '_raw_'
                    ds = data[[var_name]].rename(
                        {"_time_raw_" + new_key: "time", var_name: new_key}
                    )
                    ts = PointObservation(data=ds, name=new_key)
                    # TODO: name of time?
                    # ts.name = new_key
                    # df = (
                    #     data[var_name]
                    #     .to_dataframe()
                    #     .rename(
                    #         columns={"_time_raw_" + new_key: "time", var_name: new_key}
                    #     )
                    # )
                    raw_mod_data[new_key] = ts

                    # data = data.drop(var_name).drop("_time_raw_" + new_key)

            # filter variables, only keep the ones with a 'time' dimension
            data = data[[v for v in data.data_vars if "time" in data[v].dims]]

            return Comparer(matched_data=data, raw_mod_data=raw_mod_data)

        else:
            raise NotImplementedError(f"Unknown gtype: {data.gtype}")

    def _to_observation(self) -> PointObservation | TrackObservation:
        """Convert to Observation"""
        if self.gtype == "point":
            df = self.data.drop_vars(["x", "y", "z"])[self._obs_name].to_dataframe()
            return PointObservation(
                data=df,
                name=self.name,
                x=self.x,
                y=self.y,
                z=self.z,
                quantity=self.quantity,
                # TODO: add attrs
            )
        elif self.gtype == "track":
            df = self.data.drop_vars(["z"])[[self._obs_name]].to_dataframe()
            return TrackObservation(
                data=df,
                item=0,
                x_item=1,
                y_item=2,
                name=self.name,
                quantity=self.quantity,
                # TODO: add attrs
            )
        else:
            raise NotImplementedError(f"Unknown gtype: {self.gtype}")

    def __add__(
        self, other: Union["Comparer", "ComparerCollection"]
    ) -> "ComparerCollection":
        from ._collection import ComparerCollection
        from ..matching import match_space_time

        if not isinstance(other, (Comparer, ComparerCollection)):
            raise TypeError(f"Cannot add {type(other)} to {type(self)}")

        if isinstance(other, Comparer) and (self.name == other.name):
            assert type(self) == type(other), "Must be same type!"
            missing_models = set(self.mod_names) - set(other.mod_names)
            if len(missing_models) == 0:
                # same obs name and same model names
                cmp = self.copy()
                cmp.data = xr.concat([cmp.data, other.data], dim="time")
                # cc.data = cc.data[
                #    ~cc.data.time.to_index().duplicated(keep="last")
                # ]  # 'first'
                _, index = np.unique(cmp.data["time"], return_index=True)
                cmp.data = cmp.data.isel(time=index)

            else:
                raw_mod_data = self.raw_mod_data.copy()
                raw_mod_data.update(other.raw_mod_data)  # TODO!
                matched = match_space_time(
                    observation=self._to_observation(), raw_mod_data=raw_mod_data  # type: ignore
                )
                cmp = self.__class__(matched_data=matched, raw_mod_data=raw_mod_data)

            return cmp
        else:
            cc = ComparerCollection()
            cc.add_comparer(self)
            cc.add_comparer(other)
            return cc

    def sel(
        self,
        model: Optional[IdOrNameTypes] = None,
        start: Optional[TimeTypes] = None,
        end: Optional[TimeTypes] = None,
        time: Optional[TimeTypes] = None,
        area: Optional[List[float]] = None,
    ) -> "Comparer":
        """Select data based on model, time and/or area.

        Parameters
        ----------
        model : str or int or list of str or list of int, optional
            Model name or index. If None, all models are selected.
        start : str or datetime, optional
            Start time. If None, all times are selected.
        end : str or datetime, optional
            End time. If None, all times are selected.
        time : str or datetime, optional
            Time. If None, all times are selected.
        area : list of float, optional
            bbox: [x0, y0, x1, y1] or Polygon. If None, all areas are selected.

        Returns
        -------
        Comparer
            New Comparer with selected data.
        """
        if (time is not None) and ((start is not None) or (end is not None)):
            raise ValueError("Cannot use both time and start/end")

        d = self.data
        raw_mod_data = self.raw_mod_data
        if model is not None:
            if isinstance(model, (str, int)):
                models = [model]
            else:
                models = list(model)
            mod_names: List[str] = [_get_name(m, self.mod_names) for m in models]
            dropped_models = [m for m in self.mod_names if m not in mod_names]
            d = d.drop_vars(dropped_models)
            raw_mod_data = {m: raw_mod_data[m] for m in mod_names}
        if (start is not None) or (end is not None):
            # TODO: can this be done without to_index? (simplify)
            d = d.sel(time=d.time.to_index().to_frame().loc[start:end].index)  # type: ignore

            # Note: if user asks for a specific time, we also filter raw
            raw_mod_data = {k: v.sel(time=slice(start, end)) for k, v in raw_mod_data.items()}  # type: ignore
        if time is not None:
            d = d.sel(time=time)

            # Note: if user asks for a specific time, we also filter raw
            raw_mod_data = {k: v.sel(time=time) for k, v in raw_mod_data.items()}
        if area is not None:
            if _area_is_bbox(area):
                x0, y0, x1, y1 = area
                mask = (d.x > x0) & (d.x < x1) & (d.y > y0) & (d.y < y1)
            elif _area_is_polygon(area):
                polygon = np.array(area)
                xy = np.column_stack((d.x, d.y))
                mask = _inside_polygon(polygon, xy)
            else:
                raise ValueError("area supports bbox [x0,y0,x1,y1] and closed polygon")
            if self.gtype == "point":
                # if False, return empty data
                d = d if mask else d.isel(time=slice(None, 0))
            else:
                d = d.isel(time=mask)
        return Comparer.from_matched_data(data=d, raw_mod_data=raw_mod_data)

    def where(
        self,
        cond: Union[bool, np.ndarray, xr.DataArray],
    ) -> "Comparer":
        """Return a new Comparer with values where cond is True

        Parameters
        ----------
        cond : bool, np.ndarray, xr.DataArray
            This selects the values to return.

        Returns
        -------
        Comparer
            New Comparer with values where cond is True and other otherwise.

        Examples
        --------
        >>> c2 = c.where(c.data.Observation > 0)
        """
        d = self.data.where(cond, other=np.nan)
        d = d.dropna(dim="time", how="all")
        return Comparer.from_matched_data(d, self.raw_mod_data)

    def query(self, query: str) -> "Comparer":
        """Return a new Comparer with values where query cond is True

        Parameters
        ----------
        query : str
            Query string, see pandas.DataFrame.query

        Returns
        -------
        Comparer
            New Comparer with values where cond is True and other otherwise.

        Examples
        --------
        >>> c2 = c.query("Observation > 0")
        """
        d = self.data.query({"time": query})
        d = d.dropna(dim="time", how="all")
        return Comparer.from_matched_data(d, self.raw_mod_data)

    def skill(
        self,
        by: Optional[Union[str, List[str]]] = None,
        metrics: Optional[list] = None,
        **kwargs,
    ) -> AggregatedSkill:
        """Skill assessment of model(s)

        Parameters
        ----------
        by : (str, List[str]), optional
            group by column name or by temporal bin via the freq-argument
            (using pandas pd.Grouper(freq)),
            e.g.: 'freq:M' = monthly; 'freq:D' daily
            by default ["model"]
        metrics : list, optional
            list of modelskill.metrics, by default modelskill.options.metrics.list

        Returns
        -------
        AggregatedSkill
            skill assessment object

        See also
        --------
        sel
            a method for filtering/selecting data

        Examples
        --------
        >>> import modelskill as ms
        >>> cc = ms.match(c2, mod)
        >>> cc['c2'].skill().round(2)
                       n  bias  rmse  urmse   mae    cc    si    r2
        observation
        c2           113 -0.00  0.35   0.35  0.29  0.97  0.12  0.99

        >>> cc['c2'].skill(by='freq:D').round(2)
                     n  bias  rmse  urmse   mae    cc    si    r2
        2017-10-27  72 -0.19  0.31   0.25  0.26  0.48  0.12  0.98
        2017-10-28   0   NaN   NaN    NaN   NaN   NaN   NaN   NaN
        2017-10-29  41  0.33  0.41   0.25  0.36  0.96  0.06  0.99
        """
        metrics = _parse_metric(metrics, self.metrics, return_list=True)

        # TODO remove in v1.1
        model, start, end, area = _get_deprecated_args(kwargs)
        assert kwargs == {}, f"Unknown keyword arguments: {kwargs}"

        cmp = self.sel(
            model=model,
            start=start,
            end=end,
            area=area,
        )
        if cmp.n_points == 0:
            raise ValueError("No data selected for skill assessment")

        by = _parse_groupby(by, cmp.n_models, n_obs=1, n_var=1)

        df = cmp.to_dataframe()  # TODO: avoid df if possible?
        res = _groupby_df(df.drop(columns=["x", "y"]), by, metrics)
        res = self._add_as_col_if_not_in_index(df, skilldf=res)
        return AggregatedSkill(res)

    def _add_as_col_if_not_in_index(self, df, skilldf):
        """Add a field to skilldf if unique in df"""
        FIELDS = ("observation", "model")

        for field in FIELDS:
            if (field == "model") and (self.n_models <= 1):
                continue
            if field not in skilldf.index.names:
                unames = df[field].unique()
                if len(unames) == 1:
                    skilldf.insert(loc=0, column=field, value=unames[0])
        return skilldf

    def score(
        self,
        metric=mtr.rmse,
        **kwargs,
    ) -> float:
        """Model skill score

        Parameters
        ----------
        metric : list, optional
            a single metric from modelskill.metrics, by default rmse

        Returns
        -------
        float
            skill score as a single number (for each model)

        See also
        --------
        skill
            a method for skill assessment returning a pd.DataFrame

        Examples
        --------
        >>> import modelskill as ms
        >>> cmp = ms.match(c2, mod)
        >>> cmp.score()
        0.3517964910888918

        >>> cmp.score(metric=ms.metrics.mape)
        11.567399646108198
        """
        metric = _parse_metric(metric, self.metrics)
        if not (callable(metric) or isinstance(metric, str)):
            raise ValueError("metric must be a string or a function")

        # TODO remove in v1.1
        model, start, end, area = _get_deprecated_args(kwargs)
        assert kwargs == {}, f"Unknown keyword arguments: {kwargs}"

        s = self.skill(
            metrics=[metric],
            model=model,
            start=start,
            end=end,
            area=area,
        )
        # if s is None:
        #    return
        df = s.df
        values = df[metric.__name__].values
        if len(values) == 1:
            values = values[0]
        return values

    def gridded_skill(
        self,
        bins=5,
        binsize: Optional[float] = None,
        by: Optional[Union[str, List[str]]] = None,
        metrics: Optional[list] = None,
        n_min: Optional[int] = None,
        **kwargs,
    ):
        """Aggregated spatial skill assessment of model(s) on a regular spatial grid.

        Parameters
        ----------
        bins: int, list of scalars, or IntervalIndex, or tuple of, optional
            criteria to bin x and y by, argument bins to pd.cut(), default 5
            define different bins for x and y a tuple
            e.g.: bins = 5, bins = (5,[2,3,5])
        binsize : float, optional
            bin size for x and y dimension, overwrites bins
            creates bins with reference to round(mean(x)), round(mean(y))
        by : (str, List[str]), optional
            group by column name or by temporal bin via the freq-argument
            (using pandas pd.Grouper(freq)),
            e.g.: 'freq:M' = monthly; 'freq:D' daily
            by default ["model","observation"]
        metrics : list, optional
            list of modelskill.metrics, by default modelskill.options.metrics.list
        n_min : int, optional
            minimum number of observations in a grid cell;
            cells with fewer observations get a score of `np.nan`

        Returns
        -------
        xr.Dataset
            skill assessment as a dataset

        See also
        --------
        skill
            a method for aggregated skill assessment

        Examples
        --------
        >>> import modelskill as ms
<<<<<<< HEAD
        >>> cmp = ms.match(c2, mod)   # satellite altimeter vs. model
        >>> cmp.spatial_skill(metrics='bias')
=======
        >>> cmp = ms.compare(c2, mod)   # satellite altimeter vs. model
        >>> cmp.gridded_skill(metrics='bias')
>>>>>>> 55883fd1
        <xarray.Dataset>
        Dimensions:      (x: 5, y: 5)
        Coordinates:
            observation   'alti'
        * x            (x) float64 -0.436 1.543 3.517 5.492 7.466
        * y            (y) float64 50.6 51.66 52.7 53.75 54.8
        Data variables:
            n            (x, y) int32 3 0 0 14 37 17 50 36 72 ... 0 0 15 20 0 0 0 28 76
            bias         (x, y) float64 -0.02626 nan nan ... nan 0.06785 -0.1143

        >>> ds = cc.gridded_skill(binsize=0.5)
        >>> ds.coords
        Coordinates:
            observation   'alti'
        * x            (x) float64 -1.5 -0.5 0.5 1.5 2.5 3.5 4.5 5.5 6.5 7.5
        * y            (y) float64 51.5 52.5 53.5 54.5 55.5 56.5
        """

        # TODO remove in v1.1
        model, start, end, area = _get_deprecated_args(kwargs)
        assert kwargs == {}, f"Unknown keyword arguments: {kwargs}"

        cmp = self.sel(
            model=model,
            start=start,
            end=end,
            area=area,
        )

        metrics = _parse_metric(metrics, self.metrics, return_list=True)
        if cmp.n_points == 0:
            raise ValueError("No data to compare")

        df = cmp.to_dataframe()
        df = _add_spatial_grid_to_df(df=df, bins=bins, binsize=binsize)

        # n_models = len(df.model.unique())
        # n_obs = len(df.observation.unique())

        # n_obs=1 because we only have one observation (**SingleObsComparer**)
        by = _parse_groupby(by=by, n_models=cmp.n_models, n_obs=1)
        if isinstance(by, str) or (not isinstance(by, Iterable)):
            by = [by]  # type: ignore
        if "x" not in by:  # type: ignore
            by.insert(0, "x")  # type: ignore
        if "y" not in by:  # type: ignore
            by.insert(0, "y")  # type: ignore

        df = df.drop(columns=["x", "y"]).rename(columns=dict(xBin="x", yBin="y"))
        res = _groupby_df(df, by, metrics, n_min)
        return SkillGrid(res.to_xarray().squeeze())

    @property
    def residual(self):
        return self.mod - np.vstack(self.obs)

    def remove_bias(self, correct="Model"):
        # TODO: return a new Comparer object instead of modifying self
        bias = self.residual.mean(axis=0)
        if correct == "Model":
            for j in range(self.n_models):
                mod_name = self.mod_names[j]
                mod_ts = self.raw_mod_data[mod_name]
                with xr.set_options(keep_attrs=True):
                    mod_ts.data[mod_name].values = mod_ts.values - bias[j]
                    self.data[mod_name].values = self.data[mod_name].values - bias[j]
        elif correct == "Observation":
            # what if multiple models?
            with xr.set_options(keep_attrs=True):
                self.data[self._obs_name].values = (
                    self.data[self._obs_name].values + bias
                )
        else:
            raise ValueError(
                f"Unknown correct={correct}. Only know 'Model' and 'Observation'"
            )
        return bias

    # TODO remove plotting methods in v1.1
    def scatter(
        self,
        *,
        bins=120,
        quantiles=None,
        fit_to_quantiles=False,
        show_points=None,
        show_hist=None,
        show_density=None,
        norm=None,
        backend="matplotlib",
        figsize=(8, 8),
        xlim=None,
        ylim=None,
        reg_method="ols",
        title=None,
        xlabel=None,
        ylabel=None,
        skill_table=None,
        **kwargs,
    ):
        warnings.warn(
            "This method is deprecated, use plot.scatter instead", FutureWarning
        )

        # TODO remove in v1.1
        model, start, end, area = _get_deprecated_args(kwargs)

        # self.plot.scatter(
        self.sel(
            model=model,
            start=start,
            end=end,
            area=area,
        ).plot.scatter(
            bins=bins,
            quantiles=quantiles,
            fit_to_quantiles=fit_to_quantiles,
            show_points=show_points,
            show_hist=show_hist,
            show_density=show_density,
            norm=norm,
            backend=backend,
            figsize=figsize,
            xlim=xlim,
            ylim=ylim,
            reg_method=reg_method,
            title=title,
            xlabel=xlabel,
            ylabel=ylabel,
            **kwargs,
        )

    def taylor(
        self,
        normalize_std=False,
        figsize=(7, 7),
        marker="o",
        marker_size=6.0,
        title="Taylor diagram",
        **kwargs,
    ):
        warnings.warn("taylor is deprecated, use plot.taylor instead", FutureWarning)

        self.plot.taylor(
            normalize_std=normalize_std,
            figsize=figsize,
            marker=marker,
            marker_size=marker_size,
            title=title,
            **kwargs,
        )

    def hist(
        self, *, model=None, bins=100, title=None, density=True, alpha=0.5, **kwargs
    ):
        warnings.warn("hist is deprecated. Use plot.hist instead.", FutureWarning)
        return self.plot.hist(
            model=model, bins=bins, title=title, density=density, alpha=alpha, **kwargs
        )

    def kde(self, ax=None, **kwargs) -> Axes:
        warnings.warn("kde is deprecated. Use plot.kde instead.", FutureWarning)

        return self.plot.kde(ax=ax, **kwargs)

    def plot_timeseries(
        self, title=None, *, ylim=None, figsize=None, backend="matplotlib", **kwargs
    ):
        warnings.warn(
            "plot_timeseries is deprecated. Use plot.timeseries instead.", FutureWarning
        )

        return self.plot.timeseries(
            title=title, ylim=ylim, figsize=figsize, backend=backend, **kwargs
        )

    def residual_hist(self, bins=100, title=None, color=None, **kwargs):
        warnings.warn(
            "residual_hist is deprecated. Use plot.residual_hist instead.",
            FutureWarning,
        )

        return self.plot.residual_hist(bins=bins, title=title, color=color, **kwargs)


# class PointComparer(Comparer):
#     pass


# class TrackComparer(Comparer):
#     pass<|MERGE_RESOLUTION|>--- conflicted
+++ resolved
@@ -1083,13 +1083,8 @@
         Examples
         --------
         >>> import modelskill as ms
-<<<<<<< HEAD
         >>> cmp = ms.match(c2, mod)   # satellite altimeter vs. model
-        >>> cmp.spatial_skill(metrics='bias')
-=======
-        >>> cmp = ms.compare(c2, mod)   # satellite altimeter vs. model
         >>> cmp.gridded_skill(metrics='bias')
->>>>>>> 55883fd1
         <xarray.Dataset>
         Dimensions:      (x: 5, y: 5)
         Coordinates:
