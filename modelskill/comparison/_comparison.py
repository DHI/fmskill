from __future__ import annotations
from dataclasses import dataclass
from pathlib import Path
from typing import (
    Dict,
    List,
    Mapping,
    Optional,
    Union,
    Iterable,
    Sequence,
    Callable,
    TYPE_CHECKING,
)
import warnings
from matplotlib.axes import Axes  # type: ignore
import numpy as np
import pandas as pd
import xarray as xr
from datetime import datetime, timedelta
from copy import deepcopy

from .. import metrics as mtr
from .. import Quantity
from .. import __version__
from ..observation import Observation, PointObservation, TrackObservation

from ._comparer_plotter import ComparerPlotter
from ..skill import AggregatedSkill
from ..spatial import SpatialSkill
from ..settings import options, register_option, reset_option
from ..utils import _get_name

if TYPE_CHECKING:
    from ._collection import ComparerCollection


# TODO remove in v1.1
def _get_deprecated_args(kwargs):
    model, start, end, area = None, None, None, None

    # Don't bother refactoring this, it will be removed in v1.1
    if "model" in kwargs:
        model = kwargs.pop("model")
        if model is not None:
            warnings.warn(
                f"The 'model' argument is deprecated, use 'sel(model='{model}')' instead",
                FutureWarning,
            )

    if "start" in kwargs:
        start = kwargs.pop("start")

        if start is not None:
            warnings.warn(
                f"The 'start' argument is deprecated, use 'sel(start={start})' instead",
                FutureWarning,
            )

    if "end" in kwargs:
        end = kwargs.pop("end")

        if end is not None:
            warnings.warn(
                f"The 'end' argument is deprecated, use 'sel(end={end})' instead",
                FutureWarning,
            )

    if "area" in kwargs:
        area = kwargs.pop("area")

        if area is not None:
            warnings.warn(
                f"The 'area' argument is deprecated, use 'sel(area={area})' instead",
                FutureWarning,
            )

    return model, start, end, area


def _validate_metrics(metrics) -> None:
    for m in metrics:
        if isinstance(m, str):
            if not mtr.is_valid_metric(m):
                raise ValueError(f"Unknown metric '{m}'")


register_option(
    key="metrics.list",
    defval=[mtr.bias, mtr.rmse, mtr.urmse, mtr.mae, mtr.cc, mtr.si, mtr.r2],
    validator=_validate_metrics,
    doc="Default metrics list to be used in skill tables if specific metrics are not provided.",
)


MOD_COLORS = (
    "#1f78b4",
    "#33a02c",
    "#ff7f00",
    "#93509E",
    "#63CEFF",
    "#fdbf6f",
    "#004165",
    "#8B8D8E",
    "#0098DB",
    "#61C250",
    "#a6cee3",
    "#b2df8a",
    "#fb9a99",
    "#cab2d6",
    "#003f5c",
    "#2f4b7c",
    "#665191",
    "#e31a1c",
)


TimeDeltaTypes = Union[float, int, np.timedelta64, pd.Timedelta, timedelta]
TimeTypes = Union[str, np.datetime64, pd.Timestamp, datetime]
IdOrNameTypes = Union[int, str, List[int], List[str]]


@dataclass
class ItemSelection:
    "Utility class to keep track of observation, model and auxiliary items"
    obs: str
    model: Sequence[str]
    aux: Sequence[str]

    def __post_init__(self):
        # check that obs, model and aux are unique, and that they are not overlapping
        all_items = self.all
        if len(all_items) != len(set(all_items)):
            raise ValueError("Items must be unique")

    @property
    def all(self) -> Sequence[str]:
        return [self.obs] + list(self.model) + list(self.aux)


def _interp_time(df: pd.DataFrame, new_time: pd.DatetimeIndex) -> pd.DataFrame:
    """Interpolate time series to new time index"""
    new_df = (
        df.reindex(df.index.union(new_time))
        .interpolate(method="time", limit_area="inside")
        .reindex(new_time)
    )
    return new_df


def _time_delta_to_pd_timedelta(time_delta: TimeDeltaTypes) -> pd.Timedelta:
    if isinstance(time_delta, (timedelta, np.timedelta64)):
        time_delta = pd.Timedelta(time_delta)
    elif np.isscalar(time_delta):
        # assume seconds
        time_delta = pd.Timedelta(time_delta, "s")  # type: ignore
    assert isinstance(time_delta, pd.Timedelta)
    return time_delta


def _remove_model_gaps(
    df: pd.DataFrame,
    mod_index: pd.DatetimeIndex,
    max_gap: TimeDeltaTypes,
) -> pd.DataFrame:
    """Remove model gaps longer than max_gap from dataframe"""
    max_gap = _time_delta_to_pd_timedelta(max_gap)
    valid_time = _get_valid_query_time(mod_index, df.index, max_gap)
    return df.loc[valid_time]


def _get_valid_query_time(
    mod_index: pd.DatetimeIndex, obs_index: pd.DatetimeIndex, max_gap: pd.Timedelta
):
    """Used only by _remove_model_gaps"""
    # init dataframe of available timesteps and their index
    df = pd.DataFrame(index=mod_index)
    df["idx"] = range(len(df))

    # for query times get available left and right index of source times
    df = _interp_time(df, obs_index).dropna()
    df["idxa"] = np.floor(df.idx).astype(int)
    df["idxb"] = np.ceil(df.idx).astype(int)

    # time of left and right source times and time delta
    df["ta"] = mod_index[df.idxa]
    df["tb"] = mod_index[df.idxb]
    df["dt"] = df.tb - df.ta

    # valid query times where time delta is less than max_gap
    valid_idx = df.dt <= max_gap
    return valid_idx


def _parse_metric(metric, default_metrics, return_list=False):
    if metric is None:
        metric = default_metrics

    if isinstance(metric, (str, Callable)):
        metric = mtr.get_metric(metric)
    elif isinstance(metric, Iterable):
        metrics = [_parse_metric(m, default_metrics) for m in metric]
        return metrics
    elif not callable(metric):
        raise TypeError(f"Invalid metric: {metric}. Must be either string or callable.")
    if return_list:
        if callable(metric) or isinstance(metric, str):
            metric = [metric]
    return metric


def _area_is_bbox(area) -> bool:
    is_bbox = False
    if area is not None:
        if not np.isscalar(area):
            area = np.array(area)
            if (area.ndim == 1) & (len(area) == 4):
                if np.all(np.isreal(area)):
                    is_bbox = True
    return is_bbox


def _area_is_polygon(area) -> bool:
    if area is None:
        return False
    if np.isscalar(area):
        return False
    if not np.all(np.isreal(area)):
        return False
    polygon = np.array(area)
    if polygon.ndim > 2:
        return False

    if polygon.ndim == 1:
        if len(polygon) <= 5:
            return False
        if len(polygon) % 2 != 0:
            return False

    if polygon.ndim == 2:
        if polygon.shape[0] < 3:
            return False
        if polygon.shape[1] != 2:
            return False

    return True


<<<<<<< HEAD
def _inside_polygon(polygon, xy) -> np.ndarray:
    import matplotlib.path as mp
=======
def _inside_polygon(polygon, xy):
    import matplotlib.path as mp  # type: ignore
>>>>>>> 09dff384

    if polygon.ndim == 1:
        polygon = np.column_stack((polygon[0::2], polygon[1::2]))
    return mp.Path(polygon).contains_points(xy)


def _add_spatial_grid_to_df(
    df: pd.DataFrame, bins, binsize: Optional[float]
) -> pd.DataFrame:
    if binsize is None:
        # bins from bins
        if isinstance(bins, tuple):
            bins_x = bins[0]
            bins_y = bins[1]
        else:
            bins_x = bins
            bins_y = bins
    else:
        # bins from binsize
        x_ptp = df.x.values.ptp()  # type: ignore
        y_ptp = df.y.values.ptp()  # type: ignore
        nx = int(np.ceil(x_ptp / binsize))
        ny = int(np.ceil(y_ptp / binsize))
        x_mean = np.round(df.x.mean())
        y_mean = np.round(df.y.mean())
        bins_x = np.arange(
            x_mean - nx / 2 * binsize, x_mean + (nx / 2 + 1) * binsize, binsize
        )
        bins_y = np.arange(
            y_mean - ny / 2 * binsize, y_mean + (ny / 2 + 1) * binsize, binsize
        )
    # cut and get bin centre
    df["xBin"] = pd.cut(df.x, bins=bins_x)
    df["xBin"] = df["xBin"].apply(lambda x: x.mid)
    df["yBin"] = pd.cut(df.y, bins=bins_y)
    df["yBin"] = df["yBin"].apply(lambda x: x.mid)

    return df


def _groupby_df(df, by, metrics, n_min: Optional[int] = None):
    def calc_metrics(x):
        row = {}
        row["n"] = len(x)
        for metric in metrics:
            row[metric.__name__] = metric(x.obs_val, x.mod_val)
        return pd.Series(row)

    # .drop(columns=["x", "y"])

    res = df.groupby(by=by).apply(calc_metrics)

    if n_min:
        # nan for all cols but n
        cols = [col for col in res.columns if not col == "n"]
        res.loc[res.n < n_min, cols] = np.nan

    res["n"] = res["n"].fillna(0)
    res = res.astype({"n": int})

    return res


def _parse_groupby(by, n_models, n_obs, n_var=1):
    if by is None:
        by = []
        if n_models > 1:
            by.append("model")
        if n_obs > 1:  # or ((n_models == 1) and (n_obs == 1)):
            by.append("observation")
        if n_var > 1:
            by.append("variable")
        if len(by) == 0:
            # default value
            by.append("observation")
        return by

    if isinstance(by, str):
        if by in {"mdl", "mod", "models"}:
            by = "model"
        if by in {"obs", "observations"}:
            by = "observation"
        if by in {"var", "variables", "item"}:
            by = "variable"
        if by[:5] == "freq:":
            freq = by.split(":")[1]
            by = pd.Grouper(freq=freq)
    elif isinstance(by, Iterable):
        by = [_parse_groupby(b, n_models, n_obs, n_var) for b in by]
        return by
    else:
        raise ValueError("Invalid by argument. Must be string or list of strings.")
    return by


def _matched_data_to_xarray(
    df: pd.DataFrame,
    obs_item=None,
    mod_items=None,
    aux_items=None,
    name=None,
    x=None,
    y=None,
    z=None,
):
    """Convert matched data to accepted xarray.Dataset format"""
    assert isinstance(df, pd.DataFrame)
    cols = list(df.columns)
    items = _parse_items(cols, obs_item, mod_items, aux_items)
    df = df[items.all]
    df.index.name = "time"
    df.rename(columns={items.obs: "Observation"}, inplace=True)
    ds = df.to_xarray()

    ds.attrs["name"] = name if name is not None else items.obs
    ds["Observation"].attrs["kind"] = "observation"
    for m in items.model:
        ds[m].attrs["kind"] = "model"
    for a in items.aux:
        ds[a].attrs["kind"] = "auxiliary"

    if x is not None:
        ds["x"] = x
        ds["x"].attrs["kind"] = "position"
    if y is not None:
        ds["y"] = y
        ds["y"].attrs["kind"] = "position"
    if z is not None:
        ds["z"] = z
        ds["z"].attrs["kind"] = "position"

    return ds


def _parse_items(
    items: List[str],
    obs_item: str | int | None = None,
    mod_items: Optional[List[str | int]] = None,
    aux_items: Optional[List[str | int]] = None,
) -> ItemSelection:
    """Parse items and return observation, model and auxiliary items
    Default behaviour:
    - obs_item is first item
    - mod_items are all but obs_item and aux_items
    - aux_items are all but obs_item and mod_items

    Both integer and str are accepted as items. If str, it must be a key in data.
    """
    assert len(items) > 1, "data must contain at least two items"
    if obs_item is None:
        obs_name: str = items[0]
    else:
        obs_name = _get_name(obs_item, items)

    # Check existance of items and convert to names
    if mod_items is not None:
        mod_names = [_get_name(m, items) for m in mod_items]
    if aux_items is not None:
        aux_names = [_get_name(a, items) for a in aux_items]
    else:
        aux_names = []

    items.remove(obs_name)

    if mod_items is None:
        mod_names = list(set(items) - set(aux_names))
    if aux_items is None:
        aux_names = list(set(items) - set(mod_names))

    assert len(mod_names) > 0, "no model items were found! Must be at least one"
    assert obs_name not in mod_names, "observation item must not be a model item"
    assert obs_name not in aux_names, "observation item must not be an auxiliary item"
    assert isinstance(obs_name, str), "observation item must be a string"

    return ItemSelection(obs=obs_name, model=mod_names, aux=aux_names)


class Comparer:
    """
    Comparer class for comparing model and observation data.

    Typically, the Comparer is part of a ComparerCollection, initialized using the `compare` function.

    Parameters
    ----------
    observation : Observation
        Observation data
    modeldata : list of pd.DataFrame or list of mikeio.Dataset or list of xr.DataArray or list of xr.Dataset
        Model data
    max_model_gap : float or int or np.timedelta64 or pd.Timedelta or timedelta, optional
        Maximum time gap to interpolate model data to observation time. If None, no interpolation is done.
    matched_data : xr.Dataset, optional
        Matched data. If None, observation and modeldata must be provided.
    raw_mod_data : dict of pd.DataFrame, optional
        Raw model data. If None, observation and modeldata must be provided.

    Examples
    --------
    >>> import modelskill as ms
    >>> cc = ms.compare(observation, modeldata)
    >>> cmp2 = ms.from_matched(matched_data)

    See Also
    --------
    modelskill.compare, modelskill.from_matched
    """

    data: xr.Dataset
    raw_mod_data: Dict[str, pd.DataFrame]
    _obs_name = "Observation"
    plotter = ComparerPlotter

    def __init__(
        self,
        observation=None,
        modeldata=None,
        max_model_gap: Optional[TimeDeltaTypes] = None,
        matched_data: Optional[xr.Dataset] = None,
        raw_mod_data: Optional[Dict[str, pd.DataFrame]] = None,
    ):
        self.plot = Comparer.plotter(self)

        if matched_data is not None:
            self.data = self._parse_matched_data(matched_data)
            self.raw_mod_data = (
                raw_mod_data
                if raw_mod_data is not None
                else {
                    key: value.to_dataframe()
                    for key, value in matched_data.data_vars.items()
                    if value.attrs["kind"] == "model"
                }
            )
            # TODO get quantity from matched_data object
            # self.quantity: Quantity = Quantity.undefined()
        else:
            self.raw_mod_data = (
                self._parse_modeldata_list(modeldata) if modeldata is not None else {}
            )

            self.data = self._initialise_comparer(observation, max_model_gap)
            # self.quantity: Quantity = observation.quantity   # TODO: make property

    def _parse_matched_data(self, matched_data):
        if not isinstance(matched_data, xr.Dataset):
            raise ValueError("matched_data must be an xarray.Dataset")
            # matched_data = self._matched_data_to_xarray(matched_data)
        assert "Observation" in matched_data.data_vars

        # no missing values allowed in Observation
        if matched_data["Observation"].isnull().any():
            raise ValueError("Observation data must not contain missing values.")

        for key in matched_data.data_vars:
            if "kind" not in matched_data[key].attrs:
                matched_data[key].attrs["kind"] = "auxiliary"
        if "x" not in matched_data:
            # Could be problematic to have "x" and "y" as reserved names
            matched_data["x"] = np.nan
            matched_data["x"].attrs["kind"] = "position"
            matched_data.attrs["gtype"] = "point"

        if "y" not in matched_data:
            matched_data["y"] = np.nan
            matched_data["y"].attrs["kind"] = "position"

        if "color" not in matched_data["Observation"].attrs:
            matched_data["Observation"].attrs["color"] = "black"

        if "quantity_name" not in matched_data.attrs:
            matched_data.attrs["quantity_name"] = Quantity.undefined().name

        if "unit" not in matched_data["Observation"].attrs:
            matched_data["Observation"].attrs["unit"] = Quantity.undefined().unit

        return matched_data

    def _mask_model_outside_observation_track(self, name, df_mod, df_obs) -> None:
        if len(df_mod) == 0:
            return
        if len(df_mod) != len(df_obs):
            raise ValueError("model and observation data must have same length")

        mod_xy = df_mod[["x", "y"]]
        obs_xy = df_obs[["x", "y"]]
        d_xy = np.sqrt(np.sum((obs_xy - mod_xy) ** 2, axis=1))
        # TODO why not use a fixed tolerance?
        tol_xy = self._minimal_accepted_distance(obs_xy)
        mask = d_xy > tol_xy
        df_mod.loc[mask, name] = np.nan
        if all(mask):
            warnings.warn("no (spatial) overlap between model and observation points")

    def _initialise_comparer(self, observation, max_model_gap) -> xr.Dataset:
        assert isinstance(observation, (PointObservation, TrackObservation))
        gtype = "point" if isinstance(observation, PointObservation) else "track"
        observation = deepcopy(observation)
        observation.trim(self._mod_start, self._mod_end)

        first = True
        for name, mdata in self.raw_mod_data.items():
            df = self._model2obs_interp(observation, mdata, max_model_gap)
            if gtype == "track":
                # TODO why is it necessary to do mask here? Isn't it an error if the model data is outside the observation track?
                self._mask_model_outside_observation_track(name, df, observation.data)

            if first:
                data = df
            else:
                data[name] = df[name]

            first = False

        data.index.name = "time"
        data = data.dropna()
        data = data.to_xarray()
        data.attrs["gtype"] = gtype

        if gtype == "point":
            data["x"] = observation.x
            data["y"] = observation.y
            data["z"] = observation.z  # type: ignore

        data.attrs["name"] = observation.name
        data.attrs["quantity_name"] = observation.quantity.name
        data["x"].attrs["kind"] = "position"
        data["y"].attrs["kind"] = "position"
        data[self._obs_name].attrs["kind"] = "observation"
        data[self._obs_name].attrs["unit"] = observation.quantity.unit
        data[self._obs_name].attrs["color"] = observation.color
        data[self._obs_name].attrs["weight"] = observation.weight
        for n in self.mod_names:
            data[n].attrs["kind"] = "model"

        data.attrs["modelskill_version"] = __version__

        return data

    @staticmethod
    def _minimal_accepted_distance(obs_xy):
        # all consequtive distances
        vec = np.sqrt(np.sum(np.diff(obs_xy, axis=0), axis=1) ** 2)
        # fraction of small quantile
        return 0.5 * np.quantile(vec, 0.1)

    def _parse_modeldata_list(self, modeldata) -> Dict[str, pd.DataFrame]:
        """Convert to dict of dataframes"""
        if not isinstance(modeldata, Sequence):
            modeldata = [modeldata]

        mod_dfs = [self._parse_single_modeldata(m) for m in modeldata]
        return {m.columns[-1]: m for m in mod_dfs if m is not None}

    @staticmethod
    def _parse_single_modeldata(modeldata) -> pd.DataFrame:
        """Convert to dataframe and set index to pd.DatetimeIndex"""
        if hasattr(modeldata, "to_dataframe"):
            mod_df = modeldata.to_dataframe()
        elif isinstance(modeldata, pd.DataFrame):
            mod_df = modeldata
        else:
            raise ValueError(
                f"Unknown modeldata type '{type(modeldata)}' (mikeio.Dataset, xr.DataArray, xr.Dataset or pd.DataFrame)"
            )

        if not isinstance(mod_df.index, pd.DatetimeIndex):
            raise ValueError(
                "Modeldata index must be datetime-like (pd.DatetimeIndex, pd.to_datetime)"
            )

        time = mod_df.index.round(freq="100us")  # 0.0001s accuracy
        mod_df.index = pd.DatetimeIndex(time, freq="infer")
        return mod_df

    @classmethod
    def from_matched_data(
        cls,
        data,
        raw_mod_data=None,
        obs_item=None,
        mod_items=None,
        aux_items=None,
        name=None,
        x=None,
        y=None,
        z=None,
    ):
        """Initialize from compared data"""
        if not isinstance(data, xr.Dataset):
            # TODO: handle raw_mod_data by accessing data.attrs["kind"] and only remove nan after
            data = _matched_data_to_xarray(
                data,
                obs_item=obs_item,
                mod_items=mod_items,
                aux_items=aux_items,
                name=name,
                x=x,
                y=y,
                z=z,
            )
        return cls(matched_data=data, raw_mod_data=raw_mod_data)

    def __repr__(self):
        out = [
            f"<{type(self).__name__}>",
            f"Quantity: {self.quantity}",
            f"Observation: {self.name}, n_points={self.n_points}",
        ]
        for model in self.mod_names:
            out.append(f" Model: {model}, rmse={self.sel(model=model).score():.3f}")
        for var in self.aux_names:
            out.append(f" Auxiliary: {var}")
        return str.join("\n", out)

    @property
    def name(self) -> str:
        """name of comparer (=observation)"""
        return self.data.attrs["name"]

    @property
    def gtype(self):
        return self.data.attrs["gtype"]

    @property
    def quantity_name(self) -> str:
        """name of variable"""
        return self.data.attrs["quantity_name"]

    @property
    def quantity(self) -> Quantity:
        """Quantity object"""
        name = self.data.attrs["quantity_name"]
        # unit = self.data.attrs["quantity_unit"]
        unit = self.data[self._obs_name].attrs["unit"]
        return Quantity(name, unit)

    # set quantity
    @quantity.setter
    def quantity(self, value: Quantity) -> None:
        assert isinstance(value, Quantity), "value must be a Quantity object"
        self.data.attrs["quantity_name"] = value.name
        self.data[self._obs_name].attrs["unit"] = value.unit
        # self.data.attrs["quantity_unit"] = value.unit

    @property
    def n_points(self) -> int:
        """number of compared points"""
        return len(self.data[self._obs_name]) if self.data else 0

    @property
    def time(self) -> pd.DatetimeIndex:
        """time of compared data as pandas DatetimeIndex"""
        return self.data.time.to_index()

    @property
    def _mod_start(self) -> pd.Timestamp:
        mod_starts = [pd.Timestamp.max]
        for m in self.raw_mod_data.values():
            mod_starts.append(m.index[0])
        return min(mod_starts)

    @property
    def _mod_end(self) -> pd.Timestamp:
        mod_ends = [pd.Timestamp.min]
        for m in self.raw_mod_data.values():
            mod_ends.append(m.index[-1])
        return max(mod_ends)

    @property
    def start(self) -> pd.Timestamp:
        """start pd.Timestamp of compared data"""
        return self.time[0]

    @property
    def end(self) -> pd.Timestamp:
        """end pd.Timestamp of compared data"""
        return self.time[-1]

    @property
    def x(self):
        if "x" in self.data[self._obs_name].attrs.keys():
            return self.data[self._obs_name].attrs["x"]
        else:
            return self.data["x"].values

    @property
    def y(self):
        if "y" in self.data[self._obs_name].attrs.keys():
            return self.data[self._obs_name].attrs["y"]
        else:
            return self.data["y"].values

    @property
    def z(self):
        if "z" in self.data[self._obs_name].attrs.keys():
            return self.data[self._obs_name].attrs["z"]
        else:
            return self.data["z"].values

    @property
    def obs(self) -> np.ndarray:
        """Observation data as 1d numpy array"""
        return self.data[self._obs_name].to_dataframe().values

    @property
    def mod(self) -> np.ndarray:
        """Model data as 2d numpy array. Each column is a model"""
        return self.data[self.mod_names].to_dataframe().values

    @property
    def n_models(self) -> int:
        return len(self.mod_names)

    @property
    def mod_names(self) -> Sequence[str]:
        return list(self.raw_mod_data.keys())  # TODO replace with tuple

    @property
    def aux_names(self) -> Sequence[str]:
        return tuple(
            [
                k
                for k, v in self.data.data_vars.items()
                if v.attrs["kind"] == "auxiliary"
            ]
        )

    @property
    def obs_name(self) -> str:
        """Name of observation (e.g. station name)"""
        return self._obs_name

    @property
    def weight(self) -> str:
        return self.data[self._obs_name].attrs["weight"]

    @property
    def _unit_text(self):
        warnings.warn("Use unit_text instead of _unit_text", FutureWarning)
        return self.unit_text

    @property
    def unit_text(self) -> str:
        """Variable name and unit as text suitable for plot labels"""
        return f"{self.data.attrs['quantity_name']} [{self.data[self._obs_name].attrs['unit']}]"

    @property
    def metrics(self):
        return options.metrics.list

    @metrics.setter
    def metrics(self, values) -> None:
        if values is None:
            reset_option("metrics.list")
        else:
            options.metrics.list = _parse_metric(values, self.metrics)

    def _model_to_frame(self, mod_name: str) -> pd.DataFrame:
        """Convert single model data to pandas DataFrame"""

        df = self.data.to_dataframe().copy()
        other_models = [m for m in self.mod_names if m is not mod_name]
        df = df.drop(columns=other_models)
        df = df.rename(columns={mod_name: "mod_val", self._obs_name: "obs_val"})
        df["model"] = mod_name
        df["observation"] = self.name

        return df

    def to_dataframe(self) -> pd.DataFrame:
        """Convert to pandas DataFrame with all model data concatenated"""

        # TODO is this needed?, comment out for now
        # df = df.sort_index()
        df = pd.concat([self._model_to_frame(name) for name in self.mod_names])
        df["model"] = df["model"].astype("category")
        df["observation"] = df["observation"].astype("category")
        return df

    def __copy__(self):
        return deepcopy(self)

    def copy(self):
        return self.__copy__()

    def rename(self, mapping: Mapping[str, str]) -> "Comparer":
        """Rename model or auxiliary data

        Parameters
        ----------
        mapping : dict
            mapping of old names to new names

        Returns
        -------
        Comparer

        Examples
        --------
        >>> cmp = ms.compare(observation, modeldata)
        >>> cmp.mod_names
        ['model1']
        >>> cmp2 = cmp.rename({'model1': 'model2'})
        >>> cmp2.mod_names
        ['model2']
        """
        data = self.data.rename(mapping)
        raw_mod_data = {mapping.get(k, k): v for k, v in self.raw_mod_data.items()}

        return Comparer(matched_data=data, raw_mod_data=raw_mod_data)

    def save(self, filename: Union[str, Path]) -> None:
        """Save to netcdf file

        Parameters
        ----------
        filename : str or Path
            filename
        """
        ds = self.data

        # add self.raw_mod_data to ds with prefix 'raw_' to avoid name conflicts
        # an alternative strategy would be to use NetCDF groups
        # https://docs.xarray.dev/en/stable/user-guide/io.html#groups

        # There is no need to save raw data for track data, since it is identical to the matched data
        if self.gtype == "point":
            for key, value in self.raw_mod_data.items():
                value = value.copy()
                #  rename time to unique name
                value.index.name = "_time_raw_" + key
                da = value.to_xarray()[key]
                ds["_raw_" + key] = da

        ds.to_netcdf(filename)

    @staticmethod
    def load(filename: Union[str, Path]) -> "Comparer":
        """Load from netcdf file

        Parameters
        ----------
        fn : str or Path
            filename

        Returns
        -------
        Comparer
        """
        with xr.open_dataset(filename) as ds:
            data = ds.load()

        if data.gtype == "track":
            return Comparer(matched_data=data)

        if data.gtype == "point":
            raw_mod_data = {}

            for var in data.data_vars:
                var_name = str(var)
                if var_name[:5] == "_raw_":
                    new_key = var_name[5:]  # remove prefix '_raw_'
                    df = (
                        data[var_name]
                        .to_dataframe()
                        .rename(
                            columns={"_time_raw_" + new_key: "time", var_name: new_key}
                        )
                    )
                    raw_mod_data[new_key] = df

                    data = data.drop_vars(var_name)

            return Comparer(matched_data=data, raw_mod_data=raw_mod_data)

        else:
            raise NotImplementedError(f"Unknown gtype: {data.gtype}")

    def _to_observation(self) -> Observation:
        """Convert to Observation"""
        if self.gtype == "point":
            df = self.data[self._obs_name].to_dataframe()
            return PointObservation(
                data=df,
                name=self.name,
                x=self.x,
                y=self.y,
                z=self.z,
                # quantity=self.quantity,
            )
        elif self.gtype == "track":
            df = self.data[["x", "y", self._obs_name]].to_dataframe()
            return TrackObservation(
                data=df,
                item=2,
                x_item=0,
                y_item=1,
                name=self.name,
                # quantity=self.quantity,
            )
        else:
            raise NotImplementedError(f"Unknown gtype: {self.gtype}")

    def __add__(
        self, other: Union["Comparer", "ComparerCollection"]
    ) -> "ComparerCollection":
        from ._collection import ComparerCollection

        if not isinstance(other, (Comparer, ComparerCollection)):
            raise TypeError(f"Cannot add {type(other)} to {type(self)}")

        if isinstance(other, Comparer) and (self.name == other.name):
            assert type(self) == type(other), "Must be same type!"
            missing_models = set(self.mod_names) - set(other.mod_names)
            if len(missing_models) == 0:
                # same obs name and same model names
                cmp = self.copy()
                cmp.data = xr.concat([cmp.data, other.data], dim="time")
                # cc.data = cc.data[
                #    ~cc.data.time.to_index().duplicated(keep="last")
                # ]  # 'first'
                _, index = np.unique(cmp.data["time"], return_index=True)
                cmp.data = cmp.data.isel(time=index)

            else:
                cols = ["x", "y"]
                mod_data = [self.data[cols + [m]] for m in self.mod_names]
                for m in other.mod_names:
                    mod_data.append(other.data[cols + [m]])

                cls = self.__class__
                cmp = cls.__new__(cls)
                cmp.__init__(self._to_observation(), mod_data)
                # TODO cmp = cls.clone()

            return cmp
        else:
            cc = ComparerCollection()
            cc.add_comparer(self)
            cc.add_comparer(other)
            return cc

    def _model2obs_interp(
        self, obs, mod_df: pd.DataFrame, max_model_gap: Optional[TimeDeltaTypes]
    ):
        """interpolate model to measurement time"""
        df = _interp_time(mod_df.dropna(), obs.time)
        df[self._obs_name] = obs.values

        if max_model_gap is not None:
            df = _remove_model_gaps(df, mod_df.dropna().index, max_model_gap)

        return df

    def sel(
        self,
        model: Optional[IdOrNameTypes] = None,
        start: Optional[TimeTypes] = None,
        end: Optional[TimeTypes] = None,
        time: Optional[TimeTypes] = None,
        area: Optional[List[float]] = None,
    ) -> "Comparer":
        """Select data based on model, time and/or area.

        Parameters
        ----------
        model : str or int or list of str or list of int, optional
            Model name or index. If None, all models are selected.
        start : str or datetime, optional
            Start time. If None, all times are selected.
        end : str or datetime, optional
            End time. If None, all times are selected.
        time : str or datetime, optional
            Time. If None, all times are selected.
        area : list of float, optional
            bbox: [x0, y0, x1, y1] or Polygon. If None, all areas are selected.

        Returns
        -------
        Comparer
            New Comparer with selected data.
        """
        if (time is not None) and ((start is not None) or (end is not None)):
            raise ValueError("Cannot use both time and start/end")

        d = self.data
        raw_mod_data = self.raw_mod_data
        if model is not None:
            if isinstance(model, (str, int)):
                models = [model]
            else:
                models = list(model)
            mod_names: List[str] = [_get_name(m, self.mod_names) for m in models]
            dropped_models = [m for m in self.mod_names if m not in mod_names]
            d = d.drop_vars(dropped_models)
            raw_mod_data = {m: raw_mod_data[m] for m in mod_names}
        if (start is not None) or (end is not None):
            # TODO: can this be done without to_index? (simplify)
            d = d.sel(time=d.time.to_index().to_frame().loc[start:end].index)  # type: ignore

            # Note: if user asks for a specific time, we also filter raw
            raw_mod_data = {k: v.loc[start:end] for k, v in raw_mod_data.items()}  # type: ignore
        if time is not None:
            d = d.sel(time=time)

            # Note: if user asks for a specific time, we also filter raw
            raw_mod_data = {k: v.loc[time] for k, v in raw_mod_data.items()}
        if area is not None:
            if _area_is_bbox(area):
                x0, y0, x1, y1 = area
                mask = (d.x > x0) & (d.x < x1) & (d.y > y0) & (d.y < y1)
            elif _area_is_polygon(area):
                polygon = np.array(area)
                xy = np.column_stack((d.x, d.y))
                mask = _inside_polygon(polygon, xy)
            else:
                raise ValueError("area supports bbox [x0,y0,x1,y1] and closed polygon")
            if self.gtype == "point":
                # if False, return empty data
                d = d if mask else d.isel(time=slice(None, 0))
            else:
                d = d.isel(time=mask)
        return self.__class__.from_matched_data(data=d, raw_mod_data=raw_mod_data)

    def where(
        self,
        cond: Union[bool, np.ndarray, xr.DataArray],
    ) -> "Comparer":
        """Return a new Comparer with values where cond is True

        Parameters
        ----------
        cond : bool, np.ndarray, xr.DataArray
            This selects the values to return.

        Returns
        -------
        Comparer
            New Comparer with values where cond is True and other otherwise.

        Examples
        --------
        >>> c2 = c.where(c.data.Observation > 0)
        """
        d = self.data.where(cond, other=np.nan)
        d = d.dropna(dim="time", how="all")
        return self.__class__.from_matched_data(d, self.raw_mod_data)

    def query(self, query: str) -> "Comparer":
        """Return a new Comparer with values where query cond is True

        Parameters
        ----------
        query : str
            Query string, see pandas.DataFrame.query

        Returns
        -------
        Comparer
            New Comparer with values where cond is True and other otherwise.

        Examples
        --------
        >>> c2 = c.query("Observation > 0")
        """
        d = self.data.query({"time": query})
        d = d.dropna(dim="time", how="all")
        return self.__class__.from_matched_data(d, self.raw_mod_data)

    def skill(
        self,
        by: Optional[Union[str, List[str]]] = None,
        metrics: Optional[list] = None,
        **kwargs,
    ) -> AggregatedSkill:
        """Skill assessment of model(s)

        Parameters
        ----------
        by : (str, List[str]), optional
            group by column name or by temporal bin via the freq-argument
            (using pandas pd.Grouper(freq)),
            e.g.: 'freq:M' = monthly; 'freq:D' daily
            by default ["model"]
        metrics : list, optional
            list of modelskill.metrics, by default modelskill.options.metrics.list
        freq : string, optional
            do temporal binning using pandas pd.Grouper(freq),
            typical examples: 'M' = monthly; 'D' daily
            by default None

        Returns
        -------
        AggregatedSkill
            skill assessment object

        See also
        --------
        sel
            a method for filtering/selecting data

        Examples
        --------
        >>> import modelskill as ms
        >>> cc = ms.compare(c2, mod)
        >>> cc['c2'].skill().round(2)
                       n  bias  rmse  urmse   mae    cc    si    r2
        observation
        c2           113 -0.00  0.35   0.35  0.29  0.97  0.12  0.99

        >>> cc['c2'].skill(by='freq:D').round(2)
                     n  bias  rmse  urmse   mae    cc    si    r2
        2017-10-27  72 -0.19  0.31   0.25  0.26  0.48  0.12  0.98
        2017-10-28   0   NaN   NaN    NaN   NaN   NaN   NaN   NaN
        2017-10-29  41  0.33  0.41   0.25  0.36  0.96  0.06  0.99
        """
        metrics = _parse_metric(metrics, self.metrics, return_list=True)

        # TODO remove in v1.1
        model, start, end, area = _get_deprecated_args(kwargs)

        cmp = self.sel(
            model=model,
            start=start,
            end=end,
            area=area,
        )
        if cmp.n_points == 0:
            raise ValueError("No data selected for skill assessment")

        by = _parse_groupby(by, cmp.n_models, n_obs=1, n_var=1)

        df = cmp.to_dataframe()  # TODO: avoid df if possible?
        res = _groupby_df(df.drop(columns=["x", "y"]), by, metrics)
        res = self._add_as_col_if_not_in_index(df, skilldf=res)
        return AggregatedSkill(res)

    def _add_as_col_if_not_in_index(self, df, skilldf):
        """Add a field to skilldf if unique in df"""
        FIELDS = ("observation", "model")

        for field in FIELDS:
            if (field == "model") and (self.n_models <= 1):
                continue
            if field not in skilldf.index.names:
                unames = df[field].unique()
                if len(unames) == 1:
                    skilldf.insert(loc=0, column=field, value=unames[0])
        return skilldf

    def score(
        self,
        metric=mtr.rmse,
        **kwargs,
    ) -> float:
        """Model skill score

        Parameters
        ----------
        metric : list, optional
            a single metric from modelskill.metrics, by default rmse

        Returns
        -------
        float
            skill score as a single number (for each model)

        See also
        --------
        skill
            a method for skill assessment returning a pd.DataFrame

        Examples
        --------
        >>> import modelskill as ms
        >>> cmp = ms.compare(c2, mod)
        >>> cmp.score()
        0.3517964910888918

        >>> cmp.score(metric=ms.metrics.mape)
        11.567399646108198
        """
        metric = _parse_metric(metric, self.metrics)
        if not (callable(metric) or isinstance(metric, str)):
            raise ValueError("metric must be a string or a function")

        # TODO remove in v1.1
        model, start, end, area = _get_deprecated_args(kwargs)

        s = self.skill(
            metrics=[metric],
            model=model,
            start=start,
            end=end,
            area=area,
        )
        # if s is None:
        #    return
        df = s.df
        values = df[metric.__name__].values
        if len(values) == 1:
            values = values[0]
        return values

    def spatial_skill(
        self,
        bins=5,
        binsize: Optional[float] = None,
        by: Optional[Union[str, List[str]]] = None,
        metrics: Optional[list] = None,
        n_min: Optional[int] = None,
        **kwargs,
    ):
        """Aggregated spatial skill assessment of model(s) on a regular spatial grid.

        Parameters
        ----------
        bins: int, list of scalars, or IntervalIndex, or tuple of, optional
            criteria to bin x and y by, argument bins to pd.cut(), default 5
            define different bins for x and y a tuple
            e.g.: bins = 5, bins = (5,[2,3,5])
        binsize : float, optional
            bin size for x and y dimension, overwrites bins
            creates bins with reference to round(mean(x)), round(mean(y))
        by : (str, List[str]), optional
            group by column name or by temporal bin via the freq-argument
            (using pandas pd.Grouper(freq)),
            e.g.: 'freq:M' = monthly; 'freq:D' daily
            by default ["model","observation"]
        metrics : list, optional
            list of modelskill.metrics, by default modelskill.options.metrics.list
        n_min : int, optional
            minimum number of observations in a grid cell;
            cells with fewer observations get a score of `np.nan`

        Returns
        -------
        xr.Dataset
            skill assessment as a dataset

        See also
        --------
        skill
            a method for aggregated skill assessment

        Examples
        --------
        >>> import modelskill as ms
        >>> cmp = ms.compare(c2, mod)   # satellite altimeter vs. model
        >>> cmp.spatial_skill(metrics='bias')
        <xarray.Dataset>
        Dimensions:      (x: 5, y: 5)
        Coordinates:
            observation   'alti'
        * x            (x) float64 -0.436 1.543 3.517 5.492 7.466
        * y            (y) float64 50.6 51.66 52.7 53.75 54.8
        Data variables:
            n            (x, y) int32 3 0 0 14 37 17 50 36 72 ... 0 0 15 20 0 0 0 28 76
            bias         (x, y) float64 -0.02626 nan nan ... nan 0.06785 -0.1143

        >>> ds = cc.spatial_skill(binsize=0.5)
        >>> ds.coords
        Coordinates:
            observation   'alti'
        * x            (x) float64 -1.5 -0.5 0.5 1.5 2.5 3.5 4.5 5.5 6.5 7.5
        * y            (y) float64 51.5 52.5 53.5 54.5 55.5 56.5
        """

        # TODO remove in v1.1
        model, start, end, area = _get_deprecated_args(kwargs)

        cmp = self.sel(
            model=model,
            start=start,
            end=end,
            area=area,
        )

        metrics = _parse_metric(metrics, self.metrics, return_list=True)
        if cmp.n_points == 0:
            raise ValueError("No data to compare")

        df = cmp.to_dataframe()
        df = _add_spatial_grid_to_df(df=df, bins=bins, binsize=binsize)

        # n_models = len(df.model.unique())
        # n_obs = len(df.observation.unique())

        # n_obs=1 because we only have one observation (**SingleObsComparer**)
        by = _parse_groupby(by=by, n_models=cmp.n_models, n_obs=1)
        if isinstance(by, str) or (not isinstance(by, Iterable)):
            by = [by]  # type: ignore
        if "x" not in by:  # type: ignore
            by.insert(0, "x")  # type: ignore
        if "y" not in by:  # type: ignore
            by.insert(0, "y")  # type: ignore

        df = df.drop(columns=["x", "y"]).rename(columns=dict(xBin="x", yBin="y"))
        res = _groupby_df(df, by, metrics, n_min)
        return SpatialSkill(res.to_xarray().squeeze())

    @property
    def residual(self):
        return self.mod - np.vstack(self.obs)

    def remove_bias(self, correct="Model"):
        bias = self.residual.mean(axis=0)
        if correct == "Model":
            for j in range(self.n_models):
                mod_name = self.mod_names[j]
                mod_df = self.raw_mod_data[mod_name]
                mod_df[mod_name] = mod_df.values - bias[j]
                self.data[mod_name] = self.data[mod_name] - bias[j]
        elif correct == "Observation":
            # what if multiple models?
            self.data[self._obs_name] = self.obs + bias
        else:
            raise ValueError(
                f"Unknown correct={correct}. Only know 'Model' and 'Observation'"
            )
        return bias

    # TODO remove plotting methods in v1.1
    def scatter(
        self,
        *,
        bins=20,
        quantiles=None,
        fit_to_quantiles=False,
        show_points=None,
        show_hist=None,
        show_density=None,
        norm=None,
        backend="matplotlib",
        figsize=(8, 8),
        xlim=None,
        ylim=None,
        reg_method="ols",
        title=None,
        xlabel=None,
        ylabel=None,
        skill_table=None,
        **kwargs,
    ):
        warnings.warn(
            "This method is deprecated, use plot.scatter instead", FutureWarning
        )

        # TODO remove in v1.1
        model, start, end, area = _get_deprecated_args(kwargs)

        # self.plot.scatter(
        self.sel(
            model=model,
            start=start,
            end=end,
            area=area,
        ).plot.scatter(
            bins=bins,
            quantiles=quantiles,
            fit_to_quantiles=fit_to_quantiles,
            show_points=show_points,
            show_hist=show_hist,
            show_density=show_density,
            norm=norm,
            backend=backend,
            figsize=figsize,
            xlim=xlim,
            ylim=ylim,
            reg_method=reg_method,
            title=title,
            xlabel=xlabel,
            ylabel=ylabel,
            **kwargs,
        )

    def taylor(
        self,
        normalize_std=False,
        figsize=(7, 7),
        marker="o",
        marker_size=6.0,
        title="Taylor diagram",
        **kwargs,
    ):
        warnings.warn("taylor is deprecated, use plot.taylor instead", FutureWarning)

        self.plot.taylor(
            normalize_std=normalize_std,
            figsize=figsize,
            marker=marker,
            marker_size=marker_size,
            title=title,
            **kwargs,
        )

    def hist(
        self, *, model=None, bins=100, title=None, density=True, alpha=0.5, **kwargs
    ):
        warnings.warn("hist is deprecated. Use plot.hist instead.", FutureWarning)
        return self.plot.hist(
            model=model, bins=bins, title=title, density=density, alpha=alpha, **kwargs
        )

    def kde(self, ax=None, **kwargs) -> Axes:
        warnings.warn("kde is deprecated. Use plot.kde instead.", FutureWarning)

        return self.plot.kde(ax=ax, **kwargs)

    def plot_timeseries(
        self, title=None, *, ylim=None, figsize=None, backend="matplotlib", **kwargs
    ):
        warnings.warn(
            "plot_timeseries is deprecated. Use plot.timeseries instead.", FutureWarning
        )

        return self.plot.timeseries(
            title=title, ylim=ylim, figsize=figsize, backend=backend, **kwargs
        )

    def residual_hist(self, bins=100, title=None, color=None, **kwargs):
        warnings.warn(
            "residual_hist is deprecated. Use plot.residual_hist instead.",
            FutureWarning,
        )

        return self.plot.residual_hist(bins=bins, title=title, color=color, **kwargs)


class PointComparer(Comparer):
    pass


class TrackComparer(Comparer):
    pass<|MERGE_RESOLUTION|>--- conflicted
+++ resolved
@@ -246,13 +246,8 @@
     return True
 
 
-<<<<<<< HEAD
-def _inside_polygon(polygon, xy) -> np.ndarray:
+def _inside_polygon(polygon, xy):
     import matplotlib.path as mp
-=======
-def _inside_polygon(polygon, xy):
-    import matplotlib.path as mp  # type: ignore
->>>>>>> 09dff384
 
     if polygon.ndim == 1:
         polygon = np.column_stack((polygon[0::2], polygon[1::2]))
