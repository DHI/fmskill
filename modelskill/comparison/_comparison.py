--- conflicted
+++ resolved
@@ -32,13 +32,8 @@
     TimeTypes,
     IdOrNameTypes,
 )
-<<<<<<< HEAD
 from ..skill import SkillFrame
-from ..spatial import SpatialSkill
-=======
-from ..skill import AggregatedSkill
 from ..skill_grid import SkillGrid
->>>>>>> 55883fd1
 from ..settings import options, register_option, reset_option
 from ..utils import _get_name
 from .. import __version__
