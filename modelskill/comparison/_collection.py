--- conflicted
+++ resolved
@@ -215,13 +215,8 @@
         attrs_keys = attrs_keys or []
         res = _all_df_template(self.n_quantities)
         frames = []
-<<<<<<< HEAD
         cols = list(res.keys()) + attrs_keys
-        for cmp in self.comparers.values():
-=======
-        cols = res.keys()
         for cmp in self._comparers.values():
->>>>>>> ffd1108c
             for j in range(cmp.n_models):
                 mod_name = cmp.mod_names[j]
                 # drop "x", "y",  ?
