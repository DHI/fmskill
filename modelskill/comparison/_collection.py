from __future__ import annotations
import os
from pathlib import Path
import tempfile
from typing import (
    Callable,
    Dict,
    List,
    Union,
    Optional,
    Mapping,
    Iterable,
    overload,
    Hashable,
)
import warnings
import zipfile
import numpy as np
import pandas as pd


from .. import metrics as mtr
from ..plotting import taylor_diagram, TaylorPoint

from ._collection_plotter import ComparerCollectionPlotter
from ..skill import SkillTable
from ..skill_grid import SkillGrid

from ..utils import _get_idx, _get_name
from ._comparison import Comparer, Scoreable
from ..metrics import _parse_metric
from ._utils import (
    _add_spatial_grid_to_df,
    _groupby_df,
    _parse_groupby,
    IdOrNameTypes,
    TimeTypes,
)
from ._comparison import _get_deprecated_args  # TODO remove in v 1.1


def _get_deprecated_obs_var_args(kwargs):
    observation, variable = None, None

    # Don't bother refactoring this, it will be removed in v1.1
    if "observation" in kwargs:
        observation = kwargs.pop("observation")
        if observation is not None:
            warnings.warn(
                f"The 'observation' argument is deprecated, use 'sel(observation='{observation}') instead",
                FutureWarning,
            )

    if "variable" in kwargs:
        variable = kwargs.pop("variable")

        if variable is not None:
            warnings.warn(
                f"The 'variable' argument is deprecated, use 'sel(variable='{variable}') instead",
                FutureWarning,
            )

    return observation, variable


def _all_df_template(n_variables: int = 1):
    template = {
        "model": pd.Series([], dtype="category"),
        "observation": pd.Series([], dtype="category"),
    }
    if n_variables > 1:
        template["variable"] = pd.Series([], dtype="category")

    template["x"] = pd.Series([], dtype="float")
    template["y"] = pd.Series([], dtype="float")
    template["mod_val"] = pd.Series([], dtype="float")
    template["obs_val"] = pd.Series([], dtype="float")
    res = pd.DataFrame(template)
    return res


class ComparerCollection(Mapping, Scoreable):
    """
    Collection of comparers, constructed by calling the `modelskill.match` method.

    Examples
    --------
    >>> import modelskill as ms
    >>> mr = ms.DfsuModelResult("Oresund2D.dfsu", item=0)
    >>> o1 = ms.PointObservation("klagshamn.dfs0", item=0, x=366844, y=6154291, name="Klagshamn")
    >>> o2 = ms.PointObservation("drogden.dfs0", item=0, x=355568.0, y=6156863.0)
    >>> cc = ms.match(obs=[o1,o2], mod=mr)
    """

    plotter = ComparerCollectionPlotter

    """Collection of Comparers, indexed by name"""

    def __init__(self, comparers: Iterable[Comparer]) -> None:
        self.comparers: Dict[str, Comparer] = {}
        self._insert_comparers(comparers)
        self.plot = ComparerCollection.plotter(self)

    def _insert_comparers(self, comparer: Union[Comparer, Iterable[Comparer]]) -> None:
        if isinstance(comparer, Iterable):
            for c in comparer:
                self[c.name] = c
        elif isinstance(comparer, Comparer):
            self[comparer.name] = comparer
        else:
            pass

    @property
    def name(self) -> str:
        return "Observations"

    @property
    def unit_text(self) -> str:
        # Picking the first one is arbitrary, but it should be the same for all
        # we could check that they are all the same, but let's assume that they are
        # for cmp in self:
        #     if cmp.unit_text != text:
        #         warnings.warn(f"Unit text is inconsistent: {text} vs {cmp.unit_text}")
        return self[0].unit_text

    @property
    def n_comparers(self) -> int:
        """Number of comparers"""
        return len(self.comparers)

    @property
    def n_points(self) -> int:
        """number of compared points"""
        return sum([c.n_points for c in self.comparers.values()])

    @property
    def start(self) -> pd.Timestamp:
        warnings.warn(
            "start is deprecated, use start_time instead",
            FutureWarning,
        )
        return self.start_time

    @property
    def start_time(self) -> pd.Timestamp:
        """start timestamp of compared data"""
        starts = [pd.Timestamp.max]
        for cmp in self.comparers.values():
            starts.append(cmp.time[0])
        return min(starts)

    @property
    def end(self) -> pd.Timestamp:
        warnings.warn(
            "end is deprecated, use end_time instead",
            FutureWarning,
        )
        return self.end_time

    @property
    def end_time(self) -> pd.Timestamp:
        """end timestamp of compared data"""
        ends = [pd.Timestamp.min]
        for cmp in self.comparers.values():
            ends.append(cmp.time[-1])
        return max(ends)

    @property
    def obs_names(self) -> List[str]:
        """List of observation names"""
        return [c.name for c in self.comparers.values()]

    @property
    def n_observations(self) -> int:
        """Number of observations"""
        return self.n_comparers

    @property
    def mod_names(self) -> List[str]:
        """List of unique model names"""
        unique_names = []
        for cmp in self.comparers.values():
            for n in cmp.mod_names:
                if n not in unique_names:
                    unique_names.append(n)
        return unique_names

    @property
    def n_models(self) -> int:
        return len(self.mod_names)

    @property
    def var_names(self) -> List[str]:
        """List of unique variable names"""
        unique_names = []
        for cmp in self.comparers.values():
            n = cmp.quantity.name
            if n not in unique_names:
                unique_names.append(n)
        return unique_names

    @property
    def n_variables(self) -> int:
        return len(self.var_names)

<<<<<<< HEAD
    @property
    def metrics(self):
        return options.metrics.list

    @metrics.setter
    def metrics(self, values) -> None:
        if values is None:
            reset_option("metrics.list")
        else:
            options.metrics.list = _parse_metric(values, self.metrics)

    def to_dataframe(self, attrs_keys=None, observed=False) -> pd.DataFrame:
=======
    def to_dataframe(self) -> pd.DataFrame:
>>>>>>> d63621ed
        """Return a copy of the data as a pandas DataFrame"""
        # TODO: var_name
        # TODO delegate to each comparer
        attrs_keys = attrs_keys or []
        res = _all_df_template(self.n_variables)
        frames = []
        cols = list(res.keys()) + attrs_keys
        for cmp in self.comparers.values():
            for j in range(cmp.n_models):
                mod_name = cmp.mod_names[j]
                # drop "x", "y",  ?
                df = cmp.data.drop_vars(["z"])[[mod_name]].to_dataframe().copy()
                df = df.rename(columns={mod_name: "mod_val"})
                df["model"] = mod_name
                df["observation"] = cmp.name
                if self.n_variables > 1:
                    df["variable"] = cmp.quantity.name
                df["x"] = cmp.x
                df["y"] = cmp.y
<<<<<<< HEAD
                df["obs_val"] = cmp.obs
                # if attrs_keys is not None:
                for key in attrs_keys:
                    # assert (
                    #     key in cmp.data.attrs
                    # ), f"key {key} not in attrs, valid keys: {cmp.data.attrs.keys()}"
                    if key in cmp.data.attrs:
                        df[key] = cmp.data.attrs[key]
                    else:
                        df[key] = False
=======
                df["obs_val"] = cmp.data["Observation"].values
>>>>>>> d63621ed
                frames.append(df[cols])
        if len(frames) > 0:
            res = pd.concat(frames)
        cat_cols = res.select_dtypes(include=["object"]).columns
        res[cat_cols] = res[cat_cols].astype("category")  # TODO

        if not observed:
            res = res.loc[~(res == False).any(axis=1)]  # noqa
        # res = res.sort_index()
        res.index.name = "time"
        return res

    def __repr__(self):
        out = []
        out.append(f"<{type(self).__name__}>")
        for key, value in self.comparers.items():
            out.append(f"{type(value).__name__}: {key}")
        return str.join("\n", out)

    @overload
    def __getitem__(self, x: slice | Iterable[Hashable]) -> ComparerCollection:
        ...

    @overload
    def __getitem__(self, x: int | Hashable) -> Comparer:
        ...

    def __getitem__(self, x):
        if isinstance(x, str):
            return self.comparers[x]

        if isinstance(x, slice):
            idxs = list(range(*x.indices(len(self))))
            return ComparerCollection([self[i] for i in idxs])

        if isinstance(x, int):
            name = _get_name(x, self.obs_names)
            return self.comparers[name]

        if isinstance(x, Iterable):
            cmps = [self[i] for i in x]
            return ComparerCollection(cmps)

    def __setitem__(self, x: str, value: Comparer) -> None:
        assert isinstance(
            value, Comparer
        ), f"comparer must be a Comparer, not {type(value)}"
        if x in self.comparers:
            # comparer with this name already exists!
            # maybe the user is trying to add a new model
            # or a new time period
            self.comparers[x] = self.comparers[x] + value  # type: ignore
        else:
            self.comparers[x] = value

    def __len__(self) -> int:
        return len(self.comparers)

    def __iter__(self):
        return iter(self.comparers.values())

    def __copy__(self):
        cls = self.__class__
        cp = cls.__new__(cls)
        cp.__init__(list(self.comparers))  # TODO should this use deepcopy?
        return cp

    def copy(self):
        return self.__copy__()

    def __add__(
        self, other: Union["Comparer", "ComparerCollection"]
    ) -> "ComparerCollection":
        if not isinstance(other, (Comparer, ComparerCollection)):
            raise TypeError(f"Cannot add {type(other)} to {type(self)}")

        if isinstance(other, Comparer):
            return ComparerCollection([*self, other])
        elif isinstance(other, ComparerCollection):
            return ComparerCollection([*self, *other])

    def sel(
        self,
        model: Optional[IdOrNameTypes] = None,
        observation: Optional[IdOrNameTypes] = None,
        variable: Optional[IdOrNameTypes] = None,
        start: Optional[TimeTypes] = None,
        end: Optional[TimeTypes] = None,
        time: Optional[TimeTypes] = None,
        area: Optional[List[float]] = None,
        **kwargs,
    ) -> "ComparerCollection":
        """Select data based on model, time and/or area.

        Parameters
        ----------
        model : str or int or list of str or list of int, optional
            Model name or index. If None, all models are selected.
        observation : str or int or list of str or list of int, optional
            Observation name or index. If None, all observations are selected.
        variable : str or int or list of str or list of int, optional
            Variable name or index. If None, all variables are selected.
        start : str or datetime, optional
            Start time. If None, all times are selected.
        end : str or datetime, optional
            End time. If None, all times are selected.
        time : str or datetime, optional
            Time. If None, all times are selected.
        area : list of float, optional
            bbox: [x0, y0, x1, y1] or Polygon. If None, all areas are selected.
        kwargs : dict, optional
            Filtering by comparer attrs similar to xarray.Dataset.filter_by_attrs
            e.g. `sel(gtype='track')` or `sel(obs_provider='CMEMS')` if at least
            one comparer has an entry `obs_provider` with value `CMEMS` in its
            attrs container. Multiple kwargs are combined with logical AND.

        Returns
        -------
        ComparerCollection
            New ComparerCollection with selected data.
        """
        # TODO is this really necessary to do both in ComparerCollection and Comparer?
        if model is not None:
            if isinstance(model, (str, int)):
                models = [model]
            else:
                models = list(model)
            mod_names: List[str] = [_get_name(m, self.mod_names) for m in models]
        if observation is None:
            observation = self.obs_names
        else:
            observation = [observation] if np.isscalar(observation) else observation  # type: ignore
            observation = [_get_name(o, self.obs_names) for o in observation]  # type: ignore

        if (variable is not None) and (self.n_variables > 1):
            variable = [variable] if np.isscalar(variable) else variable  # type: ignore
            variable = [_get_name(v, self.var_names) for v in variable]  # type: ignore
        else:
            variable = self.var_names

        cmps = []
        for cmp in self.comparers.values():
            if cmp.name in observation and cmp.quantity.name in variable:
                thismodel = (
                    [m for m in mod_names if m in cmp.mod_names] if model else None
                )
                if (thismodel is not None) and (len(thismodel) == 0):
                    continue
                cmpsel = cmp.sel(
                    model=thismodel,
                    start=start,
                    end=end,
                    time=time,
                    area=area,
                )
                if cmpsel is not None:
                    # TODO: check if cmpsel is empty
                    if cmpsel.n_points > 0:
                        cmps.append(cmpsel)
        cc = ComparerCollection(cmps)

        if kwargs:
            cc = cc.filter_by_attrs(**kwargs)

        return cc

    def filter_by_attrs(self, **kwargs) -> "ComparerCollection":
        """Filter by comparer attrs similar to xarray.Dataset.filter_by_attrs

        Parameters
        ----------
        kwargs : dict, optional
            Filtering by comparer attrs similar to xarray.Dataset.filter_by_attrs
            e.g. `sel(gtype='track')` or `sel(obs_provider='CMEMS')` if at least
            one comparer has an entry `obs_provider` with value `CMEMS` in its
            attrs container. Multiple kwargs are combined with logical AND.

        Returns
        -------
        ComparerCollection
            New ComparerCollection with selected data.

        Examples
        --------
        >>> cc = ms.match([HKNA, EPL, alti], mr)
        >>> cc.filter_by_attrs(gtype='track')
        <ComparerCollection>
        Comparer: alti
        """
        cmps = []
        for cmp in self.comparers.values():
            for k, v in kwargs.items():
                # TODO: should we also filter on cmp.data.Observation.attrs?
                if cmp.data.attrs.get(k) != v:
                    break
            else:
                cmps.append(cmp)
        return ComparerCollection(cmps)

    def query(self, query: str) -> "ComparerCollection":
        """Select data based on a query.

        Parameters
        ----------
        query : str
            Query string. See pandas.DataFrame.query() for details.

        Returns
        -------
        ComparerCollection
            New ComparerCollection with selected data.
        """
        q_cmps = [cmp.query(query) for cmp in self.comparers.values()]
        cmps_with_data = [cmp for cmp in q_cmps if cmp.n_points > 0]

        return ComparerCollection(cmps_with_data)

    def skill(
        self,
<<<<<<< HEAD
        by: Optional[Union[str, List[str]]] = None,
        metrics: Optional[List[str]] = None,
        observed=True,
=======
        by: str | Iterable[str] | None = None,
        metrics: Iterable[str] | Iterable[Callable] | str | Callable | None = None,
>>>>>>> d63621ed
        **kwargs,
    ) -> SkillTable:
        """Aggregated skill assessment of model(s)

        Parameters
        ----------
        by : (str, List[str]), optional
            group by column name or by temporal bin via the freq-argument
            (using pandas pd.Grouper(freq)),
            e.g.: 'freq:M' = monthly; 'freq:D' daily
            or by attributes, stored in the cc.data.attrs container,
            e.g.: 'attrs:obs_provider' = group by observation provider or
            'attrs:gtype' = group by geometry type (track or point)
            by default ["model","observation"]
        metrics : list, optional
            list of modelskill.metrics, by default modelskill.options.metrics.list
        observed: bool, optional
            This only applies if any of the groupers are Categoricals. If True: only show observed values for categorical groupers. If False: show all values for categorical groupers.

        Returns
        -------
        pd.DataFrame
            skill assessment as a dataframe

        See also
        --------
        sel
            a method for filtering/selecting data

        Examples
        --------
        >>> import modelskill as ms
        >>> cc = ms.match([HKNA,EPL,c2], mr)
        >>> cc.skill().round(2)
                       n  bias  rmse  urmse   mae    cc    si    r2
        observation
        HKNA         385 -0.20  0.35   0.29  0.25  0.97  0.09  0.99
        EPL           66 -0.08  0.22   0.20  0.18  0.97  0.07  0.99
        c2           113 -0.00  0.35   0.35  0.29  0.97  0.12  0.99

        >>> cc.skill(observation='c2', start='2017-10-28').round(2)
                       n  bias  rmse  urmse   mae    cc    si    r2
        observation
        c2            41  0.33  0.41   0.25  0.36  0.96  0.06  0.99

        >>> cc.skill(by='freq:D').round(2)
                      n  bias  rmse  urmse   mae    cc    si    r2
        2017-10-27  239 -0.15  0.25   0.21  0.20  0.72  0.10  0.98
        2017-10-28  162 -0.07  0.19   0.18  0.16  0.96  0.06  1.00
        2017-10-29  163 -0.21  0.52   0.47  0.42  0.79  0.11  0.99
        """
        pmetrics = _parse_metric(metrics)

        # TODO remove in v1.1
        model, start, end, area = _get_deprecated_args(kwargs)
        observation, variable = _get_deprecated_obs_var_args(kwargs)
        assert kwargs == {}, f"Unknown keyword arguments: {kwargs}"

        cc = self.sel(
            model=model,
            observation=observation,
            variable=variable,
            start=start,
            end=end,
            area=area,
        )
        if cc.n_points == 0:
            raise ValueError("Dataset is empty, no data to compare.")

        ## ---- end of deprecated code ----

        n_models = cc.n_models  # len(df.model.unique())
        n_obs = cc.n_observations  # len(df.observation.unique())

        # TODO: FIX
        n_var = (
            cc.n_variables
        )  # len(df.variable.unique()) if (self.n_variables > 1) else 1
        by = _parse_groupby(by, n_models, n_obs, n_var)
        assert isinstance(by, list)

<<<<<<< HEAD
        by, attrs_keys = self._attrs_keys_in_by(by)
        df = cc.to_dataframe(attrs_keys=attrs_keys, observed=observed)

        res = _groupby_df(df, by, metrics)
        mtr_cols = [m.__name__ for m in metrics]  # type: ignore
        res = res.dropna(subset=mtr_cols, how="all")  # TODO: ok to remove empty?
=======
        res = _groupby_df(df, by, pmetrics)
>>>>>>> d63621ed
        res["x"] = df.groupby(by=by, observed=False).x.first()
        res["y"] = df.groupby(by=by, observed=False).y.first()
        # TODO: set x,y to NaN if TrackObservation, x.nunique() > 1
        res = cc._add_as_col_if_not_in_index(df, skilldf=res)
        return SkillTable(res)

    @staticmethod
    def _attrs_keys_in_by(by):
        """Check if 'attrs:' is in by and return attrs_keys"""
        attrs_keys = []
        by = [by] if isinstance(by, str) else by
        for j, b in enumerate(by):
            if isinstance(b, str) and b.startswith("attrs:"):
                key = b.split(":")[1]
                attrs_keys.append(key)
                by[j] = key  # remove 'attrs:' prefix
        attrs_keys = None if len(attrs_keys) == 0 else attrs_keys
        return by, attrs_keys

    def _add_as_col_if_not_in_index(
        self, df, skilldf, fields=["model", "observation", "variable"]
    ):
        """Add a field to skilldf if unique in df"""
        for field in reversed(fields):
            if (field == "model") and (self.n_models <= 1):
                continue
            if (field == "variable") and (self.n_variables <= 1):
                continue
            if field not in skilldf.index.names:
                unames = df[field].unique()
                if len(unames) == 1:
                    skilldf.insert(loc=0, column=field, value=unames[0])
        return skilldf

    def spatial_skill(
        self,
        bins=5,
        binsize=None,
        by=None,
        metrics=None,
        n_min=None,
        **kwargs,
    ):
        warnings.warn(
            "spatial_skill is deprecated, use gridded_skill instead", FutureWarning
        )
        return self.gridded_skill(
            bins=bins,
            binsize=binsize,
            by=by,
            metrics=metrics,
            n_min=n_min,
            **kwargs,
        )

    def gridded_skill(
        self,
        bins=5,
        binsize: float | None = None,
        by: str | Iterable[str] | None = None,
        metrics: Iterable[str] | Iterable[Callable] | str | Callable | None = None,
        n_min: Optional[int] = None,
        **kwargs,
    ) -> SkillGrid:
        """Skill assessment of model(s) on a regular spatial grid.

        Parameters
        ----------
        bins: int, list of scalars, or IntervalIndex, or tuple of, optional
            criteria to bin x and y by, argument bins to pd.cut(), default 5
            define different bins for x and y a tuple
            e.g.: bins = 5, bins = (5,[2,3,5])
        binsize : float, optional
            bin size for x and y dimension, overwrites bins
            creates bins with reference to round(mean(x)), round(mean(y))
        by : (str, List[str]), optional
            group by column name or by temporal bin via the freq-argument
            (using pandas pd.Grouper(freq)),
            e.g.: 'freq:M' = monthly; 'freq:D' daily
            by default ["model","observation"]
        metrics : list, optional
            list of modelskill.metrics, by default modelskill.options.metrics.list
        n_min : int, optional
            minimum number of observations in a grid cell;
            cells with fewer observations get a score of `np.nan`

        Returns
        -------
        xr.Dataset
            skill assessment as a dataset

        See also
        --------
        skill
            a method for aggregated skill assessment

        Examples
        --------
        >>> import modelskill as ms
        >>> cc = ms.match([HKNA,EPL,c2], mr)  # with satellite track measurements
        >>> cc.gridded_skill(metrics='bias')
        <xarray.Dataset>
        Dimensions:      (x: 5, y: 5)
        Coordinates:
            observation   'alti'
        * x            (x) float64 -0.436 1.543 3.517 5.492 7.466
        * y            (y) float64 50.6 51.66 52.7 53.75 54.8
        Data variables:
            n            (x, y) int32 3 0 0 14 37 17 50 36 72 ... 0 0 15 20 0 0 0 28 76
            bias         (x, y) float64 -0.02626 nan nan ... nan 0.06785 -0.1143

        >>> ds = cc.gridded_skill(binsize=0.5)
        >>> ds.coords
        Coordinates:
            observation   'alti'
        * x            (x) float64 -1.5 -0.5 0.5 1.5 2.5 3.5 4.5 5.5 6.5 7.5
        * y            (y) float64 51.5 52.5 53.5 54.5 55.5 56.5
        """

        model, start, end, area = _get_deprecated_args(kwargs)
        observation, variable = _get_deprecated_obs_var_args(kwargs)
        assert kwargs == {}, f"Unknown keyword arguments: {kwargs}"

        metrics = _parse_metric(metrics)

        cmp = self.sel(
            model=model,
            observation=observation,
            variable=variable,
            start=start,
            end=end,
            area=area,
        )

        if cmp.n_points == 0:
            raise ValueError("Dataset is empty, no data to compare.")

        ## ---- end of deprecated code ----

        df = cmp.to_dataframe()
        df = _add_spatial_grid_to_df(df=df, bins=bins, binsize=binsize)

        by = _parse_groupby(by, cmp.n_models, cmp.n_observations)
        if isinstance(by, str) or (not isinstance(by, Iterable)):
            by = [by]  # type: ignore
        if "x" not in by:  # type: ignore
            by.insert(0, "x")  # type: ignore
        if "y" not in by:  # type: ignore
            by.insert(0, "y")  # type: ignore
        assert isinstance(by, list)

        df = df.drop(columns=["x", "y"]).rename(columns=dict(xBin="x", yBin="y"))
        res = _groupby_df(df, by, metrics, n_min)
        ds = res.to_xarray().squeeze()

        # change categorial index to coordinates
        for dim in ("x", "y"):
            ds[dim] = ds[dim].astype(float)
        return SkillGrid(ds)

    def scatter(
        self,
        *,
        bins=120,
        quantiles=None,
        fit_to_quantiles=False,
        show_points=None,
        show_hist=None,
        show_density=None,
        backend="matplotlib",
        figsize=(8, 8),
        xlim=None,
        ylim=None,
        reg_method="ols",
        title=None,
        xlabel=None,
        ylabel=None,
        skill_table=None,
        **kwargs,
    ):
        warnings.warn("scatter is deprecated, use plot.scatter instead", FutureWarning)

        # TODO remove in v1.1
        model, start, end, area = _get_deprecated_args(kwargs)
        observation, variable = _get_deprecated_obs_var_args(kwargs)

        # select model
        mod_id = _get_idx(model, self.mod_names)
        mod_name = self.mod_names[mod_id]

        # select variable
        var_id = _get_idx(variable, self.var_names)
        var_name = self.var_names[var_id]

        # filter data
        cmp = self.sel(
            model=mod_name,
            observation=observation,
            variable=var_name,
            start=start,
            end=end,
            area=area,
        )

        return cmp.plot.scatter(
            bins=bins,
            quantiles=quantiles,
            fit_to_quantiles=fit_to_quantiles,
            show_points=show_points,
            show_hist=show_hist,
            show_density=show_density,
            backend=backend,
            figsize=figsize,
            xlim=xlim,
            ylim=ylim,
            reg_method=reg_method,
            title=title,
            xlabel=xlabel,
            ylabel=ylabel,
            skill_table=skill_table,
            **kwargs,
        )

    def mean_skill(
        self,
        *,
        weights: Optional[Union[str, List[float], Dict[str, float]]] = None,
        metrics: Optional[list] = None,
        **kwargs,
    ) -> SkillTable:
        """Weighted mean of skills

        First, the skill is calculated per observation,
        the weighted mean of the skills is then found.

        .. warning::
            This method is NOT the mean skill of all observational points! (mean_skill_points)

        Parameters
        ----------
        weights : (str, List(float), Dict(str, float)), optional
            None: use observations weight attribute
            "equal": giving all observations equal weight,
            "points": giving all points equal weight,
            list of weights e.g. [0.3, 0.3, 0.4] per observation,
            dictionary of observations with special weigths, others will be set to 1.0
            by default None (i.e. observations weight attribute if assigned else "equal")
        metrics : list, optional
            list of modelskill.metrics, by default modelskill.options.metrics.list

        Returns
        -------
        SkillTable
            mean skill assessment as a skill object

        See also
        --------
        skill
            skill assessment per observation
        mean_skill_points
            skill assessment pooling all observation points together

        Examples
        --------
        >>> import modelskill as ms
        >>> cc = ms.match([HKNA,EPL,c2], mod=HKZN_local)
        >>> cc.mean_skill().round(2)
                      n  bias  rmse  urmse   mae    cc    si    r2
        HKZN_local  564 -0.09  0.31   0.28  0.24  0.97  0.09  0.99
        >>> s = cc.mean_skill(weights="equal")
        >>> s = cc.mean_skill(weights="points")
        >>> s = cc.mean_skill(weights={"EPL": 2.0}) # more weight on EPL, others=1.0
        """

        # TODO remove in v1.1
        model, start, end, area = _get_deprecated_args(kwargs)
        observation, variable = _get_deprecated_obs_var_args(kwargs)
        assert kwargs == {}, f"Unknown keyword arguments: {kwargs}"

        # filter data
        cc = self.sel(
            model=model,  # deprecated
            observation=observation,  # deprecated
            variable=variable,  # deprecated
            start=start,  # deprecated
            end=end,  # deprecated
            area=area,  # deprecated
        )
        if cc.n_points == 0:
            raise ValueError("Dataset is empty, no data to compare.")

        ## ---- end of deprecated code ----

        df = cc.to_dataframe()  # TODO: remove
        mod_names = cc.mod_names  # df.model.unique()
        # obs_names = cmp.obs_names  # df.observation.unique()
        var_names = cc.var_names  # self.var_names

        # skill assessment
        pmetrics = _parse_metric(metrics)
        # s = self.skill(df=df, metrics=metrics)
<<<<<<< HEAD
        s = cc.skill(metrics=metrics)
=======
        s = cmp.skill(metrics=pmetrics)
>>>>>>> d63621ed
        if s is None:
            return None
        skilldf = s.to_dataframe()

        # weights
        weights = cc._parse_weights(weights, s.obs_names)
        skilldf["weights"] = (
            skilldf.n if weights is None else np.tile(weights, len(mod_names))  # type: ignore
        )

        def weighted_mean(x):
            return np.average(x, weights=skilldf.loc[x.index, "weights"])

        # group by
        by = cc._mean_skill_by(skilldf, mod_names, var_names)
        agg = {"n": "sum"}
        for metric in pmetrics:  # type: ignore
            agg[metric.__name__] = weighted_mean  # type: ignore
        res = skilldf.groupby(by).agg(agg)

        # TODO is this correct?
        res.index.name = "model"

        # output
        res = cc._add_as_col_if_not_in_index(df, res, fields=["model", "variable"])
        return SkillTable(res.astype({"n": int}))

    # def mean_skill_points(
    #     self,
    #     *,
    #     metrics: Optional[list] = None,
    #     **kwargs,
    # ) -> Optional[SkillTable]:  # TODO raise error if no data?
    #     """Mean skill of all observational points

    #     All data points are pooled (disregarding which observation they belong to),
    #     the skill is then found (for each model).

    #     .. note::
    #         No weighting can be applied with this method,
    #         use mean_skill() if you need to apply weighting

    #     .. warning::
    #         This method is NOT the mean of skills (mean_skill)

    #     Parameters
    #     ----------
    #     metrics : list, optional
    #         list of modelskill.metrics, by default modelskill.options.metrics.list

    #     Returns
    #     -------
    #     SkillTable
    #         mean skill assessment as a skill object

    #     See also
    #     --------
    #     skill
    #         skill assessment per observation
    #     mean_skill
    #         weighted mean of skills (not the same as this method)

    #     Examples
    #     --------
    #     >>> import modelskill as ms
    #     >>> cc = ms.match(obs, mod)
    #     >>> cc.mean_skill_points()
    #     """

    #     # TODO remove in v1.1
    #     model, start, end, area = _get_deprecated_args(kwargs)
    #     observation, variable = _get_deprecated_obs_var_args(kwargs)
    #     assert kwargs == {}, f"Unknown keyword arguments: {kwargs}"

    #     # filter data
    #     cmp = self.sel(
    #         model=model,
    #         observation=observation,
    #         variable=variable,
    #         start=start,
    #         end=end,
    #         area=area,
    #     )
    #     if cmp.n_points == 0:
    #         warnings.warn("No data!")
    #         return None

    #     dfall = cmp.to_dataframe()
    #     dfall["observation"] = "all"

    #     # TODO: no longer possible to do this way
    #     # return self.skill(df=dfall, metrics=metrics)
    #     return cmp.skill(metrics=metrics)  # NOT CORRECT - SEE ABOVE

    def _mean_skill_by(self, skilldf, mod_names, var_names):
        by = []
        if len(mod_names) > 1:
            by.append("model")
        if len(var_names) > 1:
            by.append("variable")
        if len(by) == 0:
            if (self.n_variables > 1) and ("variable" in skilldf):
                by.append("variable")
            elif "model" in skilldf:
                by.append("model")
            else:
                by = [mod_names[0]] * len(skilldf)
        return by

    def _parse_weights(self, weights, observations):
        if observations is None:
            observations = self.obs_names
        else:
            observations = [observations] if np.isscalar(observations) else observations
            observations = [_get_name(o, self.obs_names) for o in observations]
        n_obs = len(observations)

        if weights is None:
            # get weights from observation objects
            # default is equal weight to all
            weights = [self.comparers[o].weight for o in observations]
        else:
            if isinstance(weights, int):
                weights = np.ones(n_obs)  # equal weight to all
            elif isinstance(weights, dict):
                w_dict = weights
                weights = [w_dict.get(name, 1.0) for name in (self.obs_names)]

            elif isinstance(weights, str):
                if weights.lower() == "equal":
                    weights = np.ones(n_obs)  # equal weight to all
                elif "point" in weights.lower():
                    weights = None  # no weight => use n_points
                else:
                    raise ValueError(
                        "unknown weights argument (None, 'equal', 'points', or list of floats)"
                    )
            elif not np.isscalar(weights):
                if n_obs == 1:
                    if len(weights) > 1:
                        warnings.warn(
                            "Cannot apply multiple weights to one observation"
                        )
                    weights = [1.0]
                if not len(weights) == n_obs:
                    raise ValueError(
                        f"weights must have same length as observations: {observations}"
                    )
        if weights is not None:
            assert len(weights) == n_obs
        return weights

    def score(
        self,
        metric: str | Callable = mtr.rmse,
        **kwargs,
    ) -> Dict[str, float]:
        """Weighted mean score of model(s) over all observations

        Wrapping mean_skill() with a single metric.

        NOTE: will take simple mean over different variables

        Parameters
        ----------
        weights : (str, List(float), Dict(str, float)), optional
            None: use observations weight attribute
            "equal": giving all observations equal weight,
            "points": giving all points equal weight,
            list of weights e.g. [0.3, 0.3, 0.4] per observation,
            dictionary of observations with special weigths, others will be set to 1.0
            by default None (i.e. observations weight attribute if assigned else "equal")
        metric : list, optional
            a single metric from modelskill.metrics, by default rmse

        Returns
        -------
        Dict[str, float]
            mean of skills score as a single number (for each model)

        See also
        --------
        skill
            skill assessment per observation
        mean_skill
            weighted mean of skills assessment
        mean_skill_points
            skill assessment pooling all observation points together

        Examples
        --------
        >>> import modelskill as ms
        >>> cc = ms.match(obs, mod)
        >>> cc.score()
        0.30681206
        >>> cc.score(weights=[0.1,0.1,0.8])
        0.3383011631797379

        >>> cc.score(weights='points', metric="mape")
        8.414442957854142
        """

        weights = kwargs.pop("weights", None)

        metric = _parse_metric(metric)[0]

        if weights is None:
            weights = {c.name: c.weight for c in self.comparers.values()}

        if not (callable(metric) or isinstance(metric, str)):
            raise ValueError("metric must be a string or a function")

        model, start, end, area = _get_deprecated_args(kwargs)
        observation, variable = _get_deprecated_obs_var_args(kwargs)
        assert kwargs == {}, f"Unknown keyword arguments: {kwargs}"

        if model is None:
            models = self.mod_names
        else:
            # TODO: these two lines looks familiar, extract to function
            models = [model] if np.isscalar(model) else model  # type: ignore
            models = [_get_name(m, self.mod_names) for m in models]  # type: ignore

        cmp = self.sel(
            model=models,  # deprecated
            observation=observation,  # deprecated
            variable=variable,  # deprecated
            start=start,  # deprecated
            end=end,  # deprecated
            area=area,  # deprecated
        )

        if cmp.n_points == 0:
            raise ValueError("Dataset is empty, no data to compare.")

        ## ---- end of deprecated code ----

        skill = cmp.mean_skill(weights=weights, metrics=[metric])
        df = skill.to_dataframe()

        metric_name = metric if isinstance(metric, str) else metric.__name__

        score = df[metric_name].to_dict()

        return score

    def taylor(
        self,
        normalize_std=False,
        aggregate_observations=True,
        figsize=(7, 7),
        marker="o",
        marker_size=6.0,
        title="Taylor diagram",
        **kwargs,
    ):
        warnings.warn("taylor is deprecated, use plot.taylor instead", FutureWarning)

        model, start, end, area = _get_deprecated_args(kwargs)
        observation, variable = _get_deprecated_obs_var_args(kwargs)
        assert kwargs == {}, f"Unknown keyword arguments: {kwargs}"

        cmp = self.sel(
            model=model,
            observation=observation,
            variable=variable,
            start=start,
            end=end,
            area=area,
        )

        if cmp.n_points == 0:
            warnings.warn("No data!")
            return

        if (not aggregate_observations) and (not normalize_std):
            raise ValueError(
                "aggregate_observations=False is only possible if normalize_std=True!"
            )

        metrics = [mtr._std_obs, mtr._std_mod, mtr.cc]
        skill_func = cmp.mean_skill if aggregate_observations else cmp.skill
        s = skill_func(metrics=metrics)

        df = s.to_dataframe()
        ref_std = 1.0 if normalize_std else df.iloc[0]["_std_obs"]

        if isinstance(df.index, pd.MultiIndex):
            df.index = df.index.map("_".join)

        df = df[["_std_obs", "_std_mod", "cc"]].copy()
        df.columns = ["obs_std", "std", "cc"]
        pts = [
            TaylorPoint(
                r.Index, r.obs_std, r.std, r.cc, marker=marker, marker_size=marker_size
            )
            for r in df.itertuples()
        ]

        taylor_diagram(
            obs_std=ref_std,
            points=pts,
            figsize=figsize,
            normalize_std=normalize_std,
            title=title,
        )

    def save(self, filename: Union[str, Path]) -> None:
        """Save the ComparerCollection to a zip file.

        Parameters
        ----------
        filename : str or Path
            Filename of the zip file.

        Examples
        --------
        >>> cc = ms.match(obs, mod)
        >>> cc.save("my_comparer_collection.msk")

        Notes
        -----
        Each comparer is stored as a netcdf file in the zip file.
        """

        files = []
        no = 0
        for name, cmp in self.comparers.items():
            cmp_fn = f"{no}_{name}.nc"
            cmp.save(cmp_fn)
            files.append(cmp_fn)
            no += 1

        with zipfile.ZipFile(filename, "w") as zip:
            for f in files:
                zip.write(f)
                os.remove(f)

    @staticmethod
    def load(filename: Union[str, Path]) -> "ComparerCollection":
        """Load a ComparerCollection from a zip file.

        Parameters
        ----------
        filename : str or Path
            Filename of the zip file.

        Returns
        -------
        ComparerCollection
            The loaded ComparerCollection.

        Examples
        --------
        >>> cc = ms.match(obs, mod)
        >>> cc.save("my_comparer_collection.msk")
        >>> cc2 = ms.ComparerCollection.load("my_comparer_collection.msk")
        """

        folder = tempfile.TemporaryDirectory().name

        with zipfile.ZipFile(filename, "r") as zip:
            for f in zip.namelist():
                if f.endswith(".nc"):
                    zip.extract(f, path=folder)

        comparers = [
            ComparerCollection._load_comparer(folder, f)
            for f in sorted(os.listdir(folder))
        ]
        return ComparerCollection(comparers)

    @staticmethod
    def _load_comparer(folder, f) -> Comparer:
        f = os.path.join(folder, f)
        cmp = Comparer.load(f)
        os.remove(f)
        return cmp

    def kde(self, ax=None, **kwargs):
        warnings.warn("kde is deprecated, use plot.kde instead", FutureWarning)

        return self.plot.kde(ax=ax, **kwargs)

    def hist(
        self,
        model=None,
        bins=100,
        title=None,
        density=True,
        alpha=0.5,
        **kwargs,
    ):
        warnings.warn("hist is deprecated, use plot.hist instead", FutureWarning)

        return self.plot.hist(
            model=model, bins=bins, title=title, density=density, alpha=alpha, **kwargs
        )<|MERGE_RESOLUTION|>--- conflicted
+++ resolved
@@ -203,22 +203,7 @@
     def n_variables(self) -> int:
         return len(self.var_names)
 
-<<<<<<< HEAD
-    @property
-    def metrics(self):
-        return options.metrics.list
-
-    @metrics.setter
-    def metrics(self, values) -> None:
-        if values is None:
-            reset_option("metrics.list")
-        else:
-            options.metrics.list = _parse_metric(values, self.metrics)
-
     def to_dataframe(self, attrs_keys=None, observed=False) -> pd.DataFrame:
-=======
-    def to_dataframe(self) -> pd.DataFrame:
->>>>>>> d63621ed
         """Return a copy of the data as a pandas DataFrame"""
         # TODO: var_name
         # TODO delegate to each comparer
@@ -238,8 +223,7 @@
                     df["variable"] = cmp.quantity.name
                 df["x"] = cmp.x
                 df["y"] = cmp.y
-<<<<<<< HEAD
-                df["obs_val"] = cmp.obs
+                df["obs_val"] = cmp.data["Observation"].values
                 # if attrs_keys is not None:
                 for key in attrs_keys:
                     # assert (
@@ -249,9 +233,6 @@
                         df[key] = cmp.data.attrs[key]
                     else:
                         df[key] = False
-=======
-                df["obs_val"] = cmp.data["Observation"].values
->>>>>>> d63621ed
                 frames.append(df[cols])
         if len(frames) > 0:
             res = pd.concat(frames)
@@ -471,14 +452,9 @@
 
     def skill(
         self,
-<<<<<<< HEAD
-        by: Optional[Union[str, List[str]]] = None,
-        metrics: Optional[List[str]] = None,
-        observed=True,
-=======
         by: str | Iterable[str] | None = None,
         metrics: Iterable[str] | Iterable[Callable] | str | Callable | None = None,
->>>>>>> d63621ed
+        observed: bool=False,
         **kwargs,
     ) -> SkillTable:
         """Aggregated skill assessment of model(s)
@@ -557,19 +533,15 @@
         n_var = (
             cc.n_variables
         )  # len(df.variable.unique()) if (self.n_variables > 1) else 1
-        by = _parse_groupby(by, n_models, n_obs, n_var)
+        by = _parse_groupby(by, n_models, n_obs, n_var)       
+        by, attrs_keys = self._attrs_keys_in_by(by)
         assert isinstance(by, list)
-
-<<<<<<< HEAD
-        by, attrs_keys = self._attrs_keys_in_by(by)
+        
         df = cc.to_dataframe(attrs_keys=attrs_keys, observed=observed)
 
-        res = _groupby_df(df, by, metrics)
-        mtr_cols = [m.__name__ for m in metrics]  # type: ignore
+        res = _groupby_df(df, by, pmetrics)
+        mtr_cols = [m.__name__ for m in pmetrics]  # type: ignore
         res = res.dropna(subset=mtr_cols, how="all")  # TODO: ok to remove empty?
-=======
-        res = _groupby_df(df, by, pmetrics)
->>>>>>> d63621ed
         res["x"] = df.groupby(by=by, observed=False).x.first()
         res["y"] = df.groupby(by=by, observed=False).y.first()
         # TODO: set x,y to NaN if TrackObservation, x.nunique() > 1
@@ -871,11 +843,7 @@
         # skill assessment
         pmetrics = _parse_metric(metrics)
         # s = self.skill(df=df, metrics=metrics)
-<<<<<<< HEAD
-        s = cc.skill(metrics=metrics)
-=======
-        s = cmp.skill(metrics=pmetrics)
->>>>>>> d63621ed
+        s = cc.skill(metrics=pmetrics)
         if s is None:
             return None
         skilldf = s.to_dataframe()
