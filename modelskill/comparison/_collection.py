from __future__ import annotations
import os
from pathlib import Path
import tempfile
from typing import (
    Callable,
    Dict,
    List,
    Union,
    Optional,
    Mapping,
    Iterable,
    overload,
    Hashable,
)
import warnings
import zipfile
import numpy as np
import pandas as pd


from .. import metrics as mtr
from ..plotting import taylor_diagram, TaylorPoint

from ._collection_plotter import ComparerCollectionPlotter
from ..skill import SkillTable
from ..skill_grid import SkillGrid
from ..settings import options, reset_option

from ..utils import _get_idx, _get_name
from ._comparison import Comparer, Scoreable
from ._utils import (
    _parse_metric,
    _add_spatial_grid_to_df,
    _groupby_df,
    _parse_groupby,
    IdOrNameTypes,
    TimeTypes,
)
from ._comparison import _get_deprecated_args  # TODO remove in v 1.1


def _get_deprecated_obs_var_args(kwargs):
    observation, variable = None, None

    # Don't bother refactoring this, it will be removed in v1.1
    if "observation" in kwargs:
        observation = kwargs.pop("observation")
        if observation is not None:
            warnings.warn(
                f"The 'observation' argument is deprecated, use 'sel(observation='{observation}') instead",
                FutureWarning,
            )

    if "variable" in kwargs:
        variable = kwargs.pop("variable")

        if variable is not None:
            warnings.warn(
                f"The 'variable' argument is deprecated, use 'sel(variable='{variable}') instead",
                FutureWarning,
            )

    return observation, variable


def _all_df_template(n_variables: int = 1):
    template = {
        "model": pd.Series([], dtype="category"),
        "observation": pd.Series([], dtype="category"),
    }
    if n_variables > 1:
        template["variable"] = pd.Series([], dtype="category")

    template["x"] = pd.Series([], dtype="float")
    template["y"] = pd.Series([], dtype="float")
    template["mod_val"] = pd.Series([], dtype="float")
    template["obs_val"] = pd.Series([], dtype="float")
    res = pd.DataFrame(template)
    return res


class ComparerCollection(Mapping, Scoreable):
    """
    Collection of comparers, constructed by calling the `modelskill.match` method.

    Examples
    --------
    >>> import modelskill as ms
    >>> mr = ms.DfsuModelResult("Oresund2D.dfsu", item=0)
    >>> o1 = ms.PointObservation("klagshamn.dfs0", item=0, x=366844, y=6154291, name="Klagshamn")
    >>> o2 = ms.PointObservation("drogden.dfs0", item=0, x=355568.0, y=6156863.0)
    >>> cc = ms.match(obs=[o1,o2], mod=mr)
    """

    plotter = ComparerCollectionPlotter

    """Collection of Comparers, indexed by name"""

    def __init__(self, comparers: Iterable[Comparer]) -> None:
        self.comparers: Dict[str, Comparer] = {}
        self._insert_comparers(comparers)
        self.plot = ComparerCollection.plotter(self)

    def _insert_comparers(self, comparer: Union[Comparer, Iterable[Comparer]]) -> None:
        if isinstance(comparer, Iterable):
            for c in comparer:
                self[c.name] = c
        elif isinstance(comparer, Comparer):
            self[comparer.name] = comparer
        else:
            pass

    @property
    def name(self) -> str:
        return "Observations"

    @property
    def unit_text(self) -> str:
        # Picking the first one is arbitrary, but it should be the same for all
        # we could check that they are all the same, but let's assume that they are
        # for cmp in self:
        #     if cmp.unit_text != text:
        #         warnings.warn(f"Unit text is inconsistent: {text} vs {cmp.unit_text}")
        return self[0].unit_text

    @property
    def n_comparers(self) -> int:
        """Number of comparers"""
        return len(self.comparers)

    @property
    def n_points(self) -> int:
        """number of compared points"""
        return sum([c.n_points for c in self.comparers.values()])

    @property
    def start(self) -> pd.Timestamp:
        """start timestamp of compared data"""
        starts = [pd.Timestamp.max]
        for cmp in self.comparers.values():
            starts.append(cmp.time[0])
        return min(starts)

    @property
    def end(self) -> pd.Timestamp:
        """end timestamp of compared data"""
        ends = [pd.Timestamp.min]
        for cmp in self.comparers.values():
            ends.append(cmp.time[-1])
        return max(ends)

    @property
    def obs_names(self) -> List[str]:
        """List of observation names"""
        return [c.name for c in self.comparers.values()]

    @property
    def n_observations(self) -> int:
        """Number of observations"""
        return self.n_comparers

    @property
    def mod_names(self) -> List[str]:
        """List of unique model names"""
        unique_names = []
        for cmp in self.comparers.values():
            for n in cmp.mod_names:
                if n not in unique_names:
                    unique_names.append(n)
        return unique_names

    @property
    def n_models(self) -> int:
        return len(self.mod_names)

    @property
    def var_names(self) -> List[str]:
        """List of unique variable names"""
        unique_names = []
        for cmp in self.comparers.values():
            n = cmp.quantity.name
            if n not in unique_names:
                unique_names.append(n)
        return unique_names

    @property
    def n_variables(self) -> int:
        return len(self.var_names)

    @property
    def metrics(self):
        return options.metrics.list

    @metrics.setter
    def metrics(self, values) -> None:
        if values is None:
            reset_option("metrics.list")
        else:
            options.metrics.list = _parse_metric(values, self.metrics)

    def to_dataframe(self, attrs_keys=None, observed=False) -> pd.DataFrame:
        """Return a copy of the data as a pandas DataFrame"""
        # TODO: var_name
        # TODO delegate to each comparer
        attrs_keys = attrs_keys or []
        res = _all_df_template(self.n_variables)
        frames = []
        cols = list(res.keys()) + attrs_keys
        for cmp in self.comparers.values():
            for j in range(cmp.n_models):
                mod_name = cmp.mod_names[j]
                # drop "x", "y",  ?
                df = cmp.data.drop_vars(["z"])[[mod_name]].to_dataframe().copy()
                df = df.rename(columns={mod_name: "mod_val"})
                df["model"] = mod_name
                df["observation"] = cmp.name
                if self.n_variables > 1:
                    df["variable"] = cmp.quantity.name
                df["x"] = cmp.x
                df["y"] = cmp.y
                df["obs_val"] = cmp.obs
                # if attrs_keys is not None:
                for key in attrs_keys:
                    # assert (
                    #     key in cmp.data.attrs
                    # ), f"key {key} not in attrs, valid keys: {cmp.data.attrs.keys()}"
                    if key in cmp.data.attrs:
                        df[key] = cmp.data.attrs[key]
                    else:
                        df[key] = False
                frames.append(df[cols])
        if len(frames) > 0:
            res = pd.concat(frames)
        cat_cols = res.select_dtypes(include=["object"]).columns
        res[cat_cols] = res[cat_cols].astype("category")  # TODO

<<<<<<< HEAD
        if observed:
            res = res.loc[~(res == False).any(axis=1)]
=======
        if not observed:
            res = res.loc[~(res == False).any(axis=1)]  # noqa
>>>>>>> 37c47f70
        # res = res.sort_index()
        res.index.name = "time"
        return res

    def __repr__(self):
        out = []
        out.append(f"<{type(self).__name__}>")
        for key, value in self.comparers.items():
            out.append(f"{type(value).__name__}: {key}")
        return str.join("\n", out)

    @overload
    def __getitem__(self, x: slice | Iterable[Hashable]) -> ComparerCollection:
        ...

    @overload
    def __getitem__(self, x: int | Hashable) -> Comparer:
        ...

    def __getitem__(self, x):
        if isinstance(x, str):
            return self.comparers[x]

        if isinstance(x, slice):
            idxs = list(range(*x.indices(len(self))))
            return ComparerCollection([self[i] for i in idxs])

        if isinstance(x, int):
            name = _get_name(x, self.obs_names)
            return self.comparers[name]

        if isinstance(x, Iterable):
            cmps = [self[i] for i in x]
            return ComparerCollection(cmps)

    def __setitem__(self, x: str, value: Comparer) -> None:
        assert isinstance(
            value, Comparer
        ), f"comparer must be a Comparer, not {type(value)}"
        if x in self.comparers:
            # comparer with this name already exists!
            # maybe the user is trying to add a new model
            # or a new time period
            self.comparers[x] = self.comparers[x] + value  # type: ignore
        else:
            self.comparers[x] = value

    def __len__(self) -> int:
        return len(self.comparers)

    def __iter__(self):
        return iter(self.comparers.values())

    def __copy__(self):
        cls = self.__class__
        cp = cls.__new__(cls)
        cp.__init__(list(self.comparers))  # TODO should this use deepcopy?
        return cp

    def copy(self):
        return self.__copy__()

    def __add__(
        self, other: Union["Comparer", "ComparerCollection"]
    ) -> "ComparerCollection":
        if not isinstance(other, (Comparer, ComparerCollection)):
            raise TypeError(f"Cannot add {type(other)} to {type(self)}")

        if isinstance(other, Comparer):
            return ComparerCollection([*self, other])
        elif isinstance(other, ComparerCollection):
            return ComparerCollection([*self, *other])

    def sel(
        self,
        model: Optional[IdOrNameTypes] = None,
        observation: Optional[IdOrNameTypes] = None,
        variable: Optional[IdOrNameTypes] = None,
        start: Optional[TimeTypes] = None,
        end: Optional[TimeTypes] = None,
        time: Optional[TimeTypes] = None,
        area: Optional[List[float]] = None,
        **kwargs,
    ) -> "ComparerCollection":
        """Select data based on model, time and/or area.

        Parameters
        ----------
        model : str or int or list of str or list of int, optional
            Model name or index. If None, all models are selected.
        observation : str or int or list of str or list of int, optional
            Observation name or index. If None, all observations are selected.
        variable : str or int or list of str or list of int, optional
            Variable name or index. If None, all variables are selected.
        start : str or datetime, optional
            Start time. If None, all times are selected.
        end : str or datetime, optional
            End time. If None, all times are selected.
        time : str or datetime, optional
            Time. If None, all times are selected.
        area : list of float, optional
            bbox: [x0, y0, x1, y1] or Polygon. If None, all areas are selected.
        kwargs : dict, optional
            Filtering by comparer attrs similar to xarray.Dataset.filter_by_attrs
            e.g. `sel(gtype='track')` or `sel(obs_provider='CMEMS')` if at least
            one comparer has an entry `obs_provider` with value `CMEMS` in its
            attrs container. Multiple kwargs are combined with logical AND.

        Returns
        -------
        ComparerCollection
            New ComparerCollection with selected data.
        """
        # TODO is this really necessary to do both in ComparerCollection and Comparer?
        if model is not None:
            if isinstance(model, (str, int)):
                models = [model]
            else:
                models = list(model)
            mod_names: List[str] = [_get_name(m, self.mod_names) for m in models]
        if observation is None:
            observation = self.obs_names
        else:
            observation = [observation] if np.isscalar(observation) else observation  # type: ignore
            observation = [_get_name(o, self.obs_names) for o in observation]  # type: ignore

        if (variable is not None) and (self.n_variables > 1):
            variable = [variable] if np.isscalar(variable) else variable  # type: ignore
            variable = [_get_name(v, self.var_names) for v in variable]  # type: ignore
        else:
            variable = self.var_names

        cmps = []
        for cmp in self.comparers.values():
            if cmp.name in observation and cmp.quantity.name in variable:
                thismodel = (
                    [m for m in mod_names if m in cmp.mod_names] if model else None
                )
                if (thismodel is not None) and (len(thismodel) == 0):
                    continue
                cmpsel = cmp.sel(
                    model=thismodel,
                    start=start,
                    end=end,
                    time=time,
                    area=area,
                )
                if cmpsel is not None:
                    # TODO: check if cmpsel is empty
                    if cmpsel.n_points > 0:
                        cmps.append(cmpsel)
        cc = ComparerCollection(cmps)

        if kwargs:
            cc = cc.filter_by_attrs(**kwargs)

        return cc

    def filter_by_attrs(self, **kwargs) -> "ComparerCollection":
        """Filter by comparer attrs similar to xarray.Dataset.filter_by_attrs

        Parameters
        ----------
        kwargs : dict, optional
            Filtering by comparer attrs similar to xarray.Dataset.filter_by_attrs
            e.g. `sel(gtype='track')` or `sel(obs_provider='CMEMS')` if at least
            one comparer has an entry `obs_provider` with value `CMEMS` in its
            attrs container. Multiple kwargs are combined with logical AND.

        Returns
        -------
        ComparerCollection
            New ComparerCollection with selected data.

        Examples
        --------
        >>> cc = ms.match([HKNA, EPL, alti], mr)
        >>> cc.filter_by_attrs(gtype='track')
        <ComparerCollection>
        Comparer: alti
        """
        cmps = []
        for cmp in self.comparers.values():
            for k, v in kwargs.items():
                # TODO: should we also filter on cmp.data.Observation.attrs?
                if cmp.data.attrs.get(k) != v:
                    break
            else:
                cmps.append(cmp)
        return ComparerCollection(cmps)

    def query(self, query: str) -> "ComparerCollection":
        """Select data based on a query.

        Parameters
        ----------
        query : str
            Query string. See pandas.DataFrame.query() for details.

        Returns
        -------
        ComparerCollection
            New ComparerCollection with selected data.
        """
        q_cmps = [cmp.query(query) for cmp in self.comparers.values()]
        cmps_with_data = [cmp for cmp in q_cmps if cmp.n_points > 0]

        return ComparerCollection(cmps_with_data)

    def skill(
        self,
        by: Optional[Union[str, List[str]]] = None,
        metrics: Optional[List[str]] = None,
        observed=True,
        **kwargs,
    ) -> SkillTable:
        """Aggregated skill assessment of model(s)

        Parameters
        ----------
        by : (str, List[str]), optional
            group by column name or by temporal bin via the freq-argument
            (using pandas pd.Grouper(freq)),
            e.g.: 'freq:M' = monthly; 'freq:D' daily
            or by attributes, stored in the cc.data.attrs container,
            e.g.: 'attrs:obs_provider' = group by observation provider or
            'attrs:gtype' = group by geometry type (track or point)
            by default ["model","observation"]
        metrics : list, optional
            list of modelskill.metrics, by default modelskill.options.metrics.list
        observed: bool, optional
            This only applies if any of the groupers are Categoricals. If True: only show observed values for categorical groupers. If False: show all values for categorical groupers.

        Returns
        -------
        pd.DataFrame
            skill assessment as a dataframe

        See also
        --------
        sel
            a method for filtering/selecting data

        Examples
        --------
        >>> import modelskill as ms
        >>> cc = ms.match([HKNA,EPL,c2], mr)
        >>> cc.skill().round(2)
                       n  bias  rmse  urmse   mae    cc    si    r2
        observation
        HKNA         385 -0.20  0.35   0.29  0.25  0.97  0.09  0.99
        EPL           66 -0.08  0.22   0.20  0.18  0.97  0.07  0.99
        c2           113 -0.00  0.35   0.35  0.29  0.97  0.12  0.99

        >>> cc.skill(observation='c2', start='2017-10-28').round(2)
                       n  bias  rmse  urmse   mae    cc    si    r2
        observation
        c2            41  0.33  0.41   0.25  0.36  0.96  0.06  0.99

        >>> cc.skill(by='freq:D').round(2)
                      n  bias  rmse  urmse   mae    cc    si    r2
        2017-10-27  239 -0.15  0.25   0.21  0.20  0.72  0.10  0.98
        2017-10-28  162 -0.07  0.19   0.18  0.16  0.96  0.06  1.00
        2017-10-29  163 -0.21  0.52   0.47  0.42  0.79  0.11  0.99
        """
        metrics = _parse_metric(metrics, self.metrics, return_list=True)

        # TODO remove in v1.1
        model, start, end, area = _get_deprecated_args(kwargs)
        observation, variable = _get_deprecated_obs_var_args(kwargs)
        assert kwargs == {}, f"Unknown keyword arguments: {kwargs}"

        cc = self.sel(
            model=model,
            observation=observation,
            variable=variable,
            start=start,
            end=end,
            area=area,
        )
        if cc.n_points == 0:
            raise ValueError("Dataset is empty, no data to compare.")

        ## ---- end of deprecated code ----

        n_models = cc.n_models  # len(df.model.unique())
        n_obs = cc.n_observations  # len(df.observation.unique())

        # TODO: FIX
        n_var = (
            cc.n_variables
        )  # len(df.variable.unique()) if (self.n_variables > 1) else 1
        by = _parse_groupby(by, n_models, n_obs, n_var)

        by, attrs_keys = self._attrs_keys_in_by(by)
        df = cc.to_dataframe(attrs_keys=attrs_keys, observed=observed)

        res = _groupby_df(df, by, metrics)
        mtr_cols = [m.__name__ for m in metrics]  # type: ignore
        res = res.dropna(subset=mtr_cols, how="all")  # TODO: ok to remove empty?
        res["x"] = df.groupby(by=by, observed=False).x.first()
        res["y"] = df.groupby(by=by, observed=False).y.first()
        # TODO: set x,y to NaN if TrackObservation, x.nunique() > 1
        res = cc._add_as_col_if_not_in_index(df, skilldf=res)
        return SkillTable(res)

    @staticmethod
    def _attrs_keys_in_by(by):
        """Check if 'attrs:' is in by and return attrs_keys"""
        attrs_keys = []
        by = [by] if isinstance(by, str) else by
        for j, b in enumerate(by):
            if isinstance(b, str) and b.startswith("attrs:"):
                key = b.split(":")[1]
                attrs_keys.append(key)
                by[j] = key  # remove 'attrs:' prefix
        attrs_keys = None if len(attrs_keys) == 0 else attrs_keys
        return by, attrs_keys

    def _add_as_col_if_not_in_index(
        self, df, skilldf, fields=["model", "observation", "variable"]
    ):
        """Add a field to skilldf if unique in df"""
        for field in reversed(fields):
            if (field == "model") and (self.n_models <= 1):
                continue
            if (field == "variable") and (self.n_variables <= 1):
                continue
            if field not in skilldf.index.names:
                unames = df[field].unique()
                if len(unames) == 1:
                    skilldf.insert(loc=0, column=field, value=unames[0])
        return skilldf

    def spatial_skill(
        self,
        bins=5,
        binsize=None,
        by=None,
        metrics=None,
        n_min=None,
        **kwargs,
    ):
        warnings.warn(
            "spatial_skill is deprecated, use gridded_skill instead", FutureWarning
        )
        return self.gridded_skill(
            bins=bins,
            binsize=binsize,
            by=by,
            metrics=metrics,
            n_min=n_min,
            **kwargs,
        )

    def gridded_skill(
        self,
        bins=5,
        binsize: Optional[float] = None,
        by: Optional[Union[str, List[str]]] = None,
        metrics: Optional[list] = None,
        n_min: Optional[int] = None,
        **kwargs,
    ) -> SkillGrid:
        """Skill assessment of model(s) on a regular spatial grid.

        Parameters
        ----------
        bins: int, list of scalars, or IntervalIndex, or tuple of, optional
            criteria to bin x and y by, argument bins to pd.cut(), default 5
            define different bins for x and y a tuple
            e.g.: bins = 5, bins = (5,[2,3,5])
        binsize : float, optional
            bin size for x and y dimension, overwrites bins
            creates bins with reference to round(mean(x)), round(mean(y))
        by : (str, List[str]), optional
            group by column name or by temporal bin via the freq-argument
            (using pandas pd.Grouper(freq)),
            e.g.: 'freq:M' = monthly; 'freq:D' daily
            by default ["model","observation"]
        metrics : list, optional
            list of modelskill.metrics, by default modelskill.options.metrics.list
        n_min : int, optional
            minimum number of observations in a grid cell;
            cells with fewer observations get a score of `np.nan`

        Returns
        -------
        xr.Dataset
            skill assessment as a dataset

        See also
        --------
        skill
            a method for aggregated skill assessment

        Examples
        --------
        >>> import modelskill as ms
        >>> cc = ms.match([HKNA,EPL,c2], mr)  # with satellite track measurements
        >>> cc.gridded_skill(metrics='bias')
        <xarray.Dataset>
        Dimensions:      (x: 5, y: 5)
        Coordinates:
            observation   'alti'
        * x            (x) float64 -0.436 1.543 3.517 5.492 7.466
        * y            (y) float64 50.6 51.66 52.7 53.75 54.8
        Data variables:
            n            (x, y) int32 3 0 0 14 37 17 50 36 72 ... 0 0 15 20 0 0 0 28 76
            bias         (x, y) float64 -0.02626 nan nan ... nan 0.06785 -0.1143

        >>> ds = cc.gridded_skill(binsize=0.5)
        >>> ds.coords
        Coordinates:
            observation   'alti'
        * x            (x) float64 -1.5 -0.5 0.5 1.5 2.5 3.5 4.5 5.5 6.5 7.5
        * y            (y) float64 51.5 52.5 53.5 54.5 55.5 56.5
        """

        model, start, end, area = _get_deprecated_args(kwargs)
        observation, variable = _get_deprecated_obs_var_args(kwargs)
        assert kwargs == {}, f"Unknown keyword arguments: {kwargs}"

        metrics = _parse_metric(metrics, self.metrics, return_list=True)

        cmp = self.sel(
            model=model,
            observation=observation,
            variable=variable,
            start=start,
            end=end,
            area=area,
        )

        if cmp.n_points == 0:
            raise ValueError("Dataset is empty, no data to compare.")

        ## ---- end of deprecated code ----

        df = cmp.to_dataframe()
        df = _add_spatial_grid_to_df(df=df, bins=bins, binsize=binsize)

        by = _parse_groupby(by, cmp.n_models, cmp.n_observations)
        if isinstance(by, str) or (not isinstance(by, Iterable)):
            by = [by]  # type: ignore
        if "x" not in by:  # type: ignore
            by.insert(0, "x")  # type: ignore
        if "y" not in by:  # type: ignore
            by.insert(0, "y")  # type: ignore

        df = df.drop(columns=["x", "y"]).rename(columns=dict(xBin="x", yBin="y"))
        res = _groupby_df(df, by, metrics, n_min)
        ds = res.to_xarray().squeeze()

        # change categorial index to coordinates
        for dim in ("x", "y"):
            ds[dim] = ds[dim].astype(float)
        return SkillGrid(ds)

    def scatter(
        self,
        *,
        bins=120,
        quantiles=None,
        fit_to_quantiles=False,
        show_points=None,
        show_hist=None,
        show_density=None,
        backend="matplotlib",
        figsize=(8, 8),
        xlim=None,
        ylim=None,
        reg_method="ols",
        title=None,
        xlabel=None,
        ylabel=None,
        skill_table=None,
        **kwargs,
    ):
        warnings.warn("scatter is deprecated, use plot.scatter instead", FutureWarning)

        # TODO remove in v1.1
        model, start, end, area = _get_deprecated_args(kwargs)
        observation, variable = _get_deprecated_obs_var_args(kwargs)

        # select model
        mod_id = _get_idx(model, self.mod_names)
        mod_name = self.mod_names[mod_id]

        # select variable
        var_id = _get_idx(variable, self.var_names)
        var_name = self.var_names[var_id]

        # filter data
        cmp = self.sel(
            model=mod_name,
            observation=observation,
            variable=var_name,
            start=start,
            end=end,
            area=area,
        )

        return cmp.plot.scatter(
            bins=bins,
            quantiles=quantiles,
            fit_to_quantiles=fit_to_quantiles,
            show_points=show_points,
            show_hist=show_hist,
            show_density=show_density,
            backend=backend,
            figsize=figsize,
            xlim=xlim,
            ylim=ylim,
            reg_method=reg_method,
            title=title,
            xlabel=xlabel,
            ylabel=ylabel,
            skill_table=skill_table,
            **kwargs,
        )

    def mean_skill(
        self,
        *,
        weights: Optional[Union[str, List[float], Dict[str, float]]] = None,
        metrics: Optional[list] = None,
        **kwargs,
    ) -> SkillTable:
        """Weighted mean of skills

        First, the skill is calculated per observation,
        the weighted mean of the skills is then found.

        .. warning::
            This method is NOT the mean skill of all observational points! (mean_skill_points)

        Parameters
        ----------
        weights : (str, List(float), Dict(str, float)), optional
            None: use observations weight attribute
            "equal": giving all observations equal weight,
            "points": giving all points equal weight,
            list of weights e.g. [0.3, 0.3, 0.4] per observation,
            dictionary of observations with special weigths, others will be set to 1.0
            by default None (i.e. observations weight attribute if assigned else "equal")
        metrics : list, optional
            list of modelskill.metrics, by default modelskill.options.metrics.list

        Returns
        -------
        SkillTable
            mean skill assessment as a skill object

        See also
        --------
        skill
            skill assessment per observation
        mean_skill_points
            skill assessment pooling all observation points together

        Examples
        --------
        >>> import modelskill as ms
        >>> cc = ms.match([HKNA,EPL,c2], mod=HKZN_local)
        >>> cc.mean_skill().round(2)
                      n  bias  rmse  urmse   mae    cc    si    r2
        HKZN_local  564 -0.09  0.31   0.28  0.24  0.97  0.09  0.99
        >>> s = cc.mean_skill(weights="equal")
        >>> s = cc.mean_skill(weights="points")
        >>> s = cc.mean_skill(weights={"EPL": 2.0}) # more weight on EPL, others=1.0
        """

        # TODO remove in v1.1
        model, start, end, area = _get_deprecated_args(kwargs)
        observation, variable = _get_deprecated_obs_var_args(kwargs)
        assert kwargs == {}, f"Unknown keyword arguments: {kwargs}"

        # filter data
        cc = self.sel(
            model=model,  # deprecated
            observation=observation,  # deprecated
            variable=variable,  # deprecated
            start=start,  # deprecated
            end=end,  # deprecated
            area=area,  # deprecated
        )
        if cc.n_points == 0:
            raise ValueError("Dataset is empty, no data to compare.")

        ## ---- end of deprecated code ----

        df = cc.to_dataframe()  # TODO: remove
        mod_names = cc.mod_names  # df.model.unique()
        # obs_names = cmp.obs_names  # df.observation.unique()
        var_names = cc.var_names  # self.var_names

        # skill assessment
        metrics = _parse_metric(metrics, self.metrics, return_list=True)
        # s = self.skill(df=df, metrics=metrics)
        s = cc.skill(metrics=metrics)
        if s is None:
            return None
        skilldf = s.to_dataframe()

        # weights
        weights = cc._parse_weights(weights, s.obs_names)
        skilldf["weights"] = (
            skilldf.n if weights is None else np.tile(weights, len(mod_names))  # type: ignore
        )

        def weighted_mean(x):
            return np.average(x, weights=skilldf.loc[x.index, "weights"])

        # group by
        by = cc._mean_skill_by(skilldf, mod_names, var_names)
        agg = {"n": "sum"}
        for metric in metrics:  # type: ignore
            agg[metric.__name__] = weighted_mean  # type: ignore
        res = skilldf.groupby(by).agg(agg)

        # TODO is this correct?
        res.index.name = "model"

        # output
        res = cc._add_as_col_if_not_in_index(df, res, fields=["model", "variable"])
        return SkillTable(res.astype({"n": int}))

    # def mean_skill_points(
    #     self,
    #     *,
    #     metrics: Optional[list] = None,
    #     **kwargs,
    # ) -> Optional[SkillTable]:  # TODO raise error if no data?
    #     """Mean skill of all observational points

    #     All data points are pooled (disregarding which observation they belong to),
    #     the skill is then found (for each model).

    #     .. note::
    #         No weighting can be applied with this method,
    #         use mean_skill() if you need to apply weighting

    #     .. warning::
    #         This method is NOT the mean of skills (mean_skill)

    #     Parameters
    #     ----------
    #     metrics : list, optional
    #         list of modelskill.metrics, by default modelskill.options.metrics.list

    #     Returns
    #     -------
    #     SkillTable
    #         mean skill assessment as a skill object

    #     See also
    #     --------
    #     skill
    #         skill assessment per observation
    #     mean_skill
    #         weighted mean of skills (not the same as this method)

    #     Examples
    #     --------
    #     >>> import modelskill as ms
    #     >>> cc = ms.match(obs, mod)
    #     >>> cc.mean_skill_points()
    #     """

    #     # TODO remove in v1.1
    #     model, start, end, area = _get_deprecated_args(kwargs)
    #     observation, variable = _get_deprecated_obs_var_args(kwargs)
    #     assert kwargs == {}, f"Unknown keyword arguments: {kwargs}"

    #     # filter data
    #     cmp = self.sel(
    #         model=model,
    #         observation=observation,
    #         variable=variable,
    #         start=start,
    #         end=end,
    #         area=area,
    #     )
    #     if cmp.n_points == 0:
    #         warnings.warn("No data!")
    #         return None

    #     dfall = cmp.to_dataframe()
    #     dfall["observation"] = "all"

    #     # TODO: no longer possible to do this way
    #     # return self.skill(df=dfall, metrics=metrics)
    #     return cmp.skill(metrics=metrics)  # NOT CORRECT - SEE ABOVE

    def _mean_skill_by(self, skilldf, mod_names, var_names):
        by = []
        if len(mod_names) > 1:
            by.append("model")
        if len(var_names) > 1:
            by.append("variable")
        if len(by) == 0:
            if (self.n_variables > 1) and ("variable" in skilldf):
                by.append("variable")
            elif "model" in skilldf:
                by.append("model")
            else:
                by = [mod_names[0]] * len(skilldf)
        return by

    def _parse_weights(self, weights, observations):
        if observations is None:
            observations = self.obs_names
        else:
            observations = [observations] if np.isscalar(observations) else observations
            observations = [_get_name(o, self.obs_names) for o in observations]
        n_obs = len(observations)

        if weights is None:
            # get weights from observation objects
            # default is equal weight to all
            weights = [self.comparers[o].weight for o in observations]
        else:
            if isinstance(weights, int):
                weights = np.ones(n_obs)  # equal weight to all
            elif isinstance(weights, dict):
                w_dict = weights
                weights = [w_dict.get(name, 1.0) for name in (self.obs_names)]

            elif isinstance(weights, str):
                if weights.lower() == "equal":
                    weights = np.ones(n_obs)  # equal weight to all
                elif "point" in weights.lower():
                    weights = None  # no weight => use n_points
                else:
                    raise ValueError(
                        "unknown weights argument (None, 'equal', 'points', or list of floats)"
                    )
            elif not np.isscalar(weights):
                if n_obs == 1:
                    if len(weights) > 1:
                        warnings.warn(
                            "Cannot apply multiple weights to one observation"
                        )
                    weights = [1.0]
                if not len(weights) == n_obs:
                    raise ValueError(
                        f"weights must have same length as observations: {observations}"
                    )
        if weights is not None:
            assert len(weights) == n_obs
        return weights

    def score(
        self,
        metric: str | Callable = mtr.rmse,
        **kwargs,
    ) -> Dict[str, float]:
        """Weighted mean score of model(s) over all observations

        Wrapping mean_skill() with a single metric.

        NOTE: will take simple mean over different variables

        Parameters
        ----------
        weights : (str, List(float), Dict(str, float)), optional
            None: use observations weight attribute
            "equal": giving all observations equal weight,
            "points": giving all points equal weight,
            list of weights e.g. [0.3, 0.3, 0.4] per observation,
            dictionary of observations with special weigths, others will be set to 1.0
            by default None (i.e. observations weight attribute if assigned else "equal")
        metric : list, optional
            a single metric from modelskill.metrics, by default rmse

        Returns
        -------
        Dict[str, float]
            mean of skills score as a single number (for each model)

        See also
        --------
        skill
            skill assessment per observation
        mean_skill
            weighted mean of skills assessment
        mean_skill_points
            skill assessment pooling all observation points together

        Examples
        --------
        >>> import modelskill as ms
        >>> cc = ms.match(obs, mod)
        >>> cc.score()
        0.30681206
        >>> cc.score(weights=[0.1,0.1,0.8])
        0.3383011631797379

        >>> cc.score(weights='points', metric="mape")
        8.414442957854142
        """

        weights = kwargs.pop("weights", None)
        metric = _parse_metric(metric, self.metrics)
        if not (callable(metric) or isinstance(metric, str)):
            raise ValueError("metric must be a string or a function")

        model, start, end, area = _get_deprecated_args(kwargs)
        observation, variable = _get_deprecated_obs_var_args(kwargs)
        assert kwargs == {}, f"Unknown keyword arguments: {kwargs}"

        if model is None:
            models = self.mod_names
        else:
            # TODO: these two lines looks familiar, extract to function
            models = [model] if np.isscalar(model) else model  # type: ignore
            models = [_get_name(m, self.mod_names) for m in models]  # type: ignore

        cmp = self.sel(
            model=models,  # deprecated
            observation=observation,  # deprecated
            variable=variable,  # deprecated
            start=start,  # deprecated
            end=end,  # deprecated
            area=area,  # deprecated
        )

        if cmp.n_points == 0:
            raise ValueError("Dataset is empty, no data to compare.")

        ## ---- end of deprecated code ----

        skill = cmp.mean_skill(weights=weights, metrics=[metric])
        df = skill.to_dataframe()

        metric_name = metric if isinstance(metric, str) else metric.__name__

        score = df[metric_name].to_dict()

        return score

    def taylor(
        self,
        normalize_std=False,
        aggregate_observations=True,
        figsize=(7, 7),
        marker="o",
        marker_size=6.0,
        title="Taylor diagram",
        **kwargs,
    ):
        warnings.warn("taylor is deprecated, use plot.taylor instead", FutureWarning)

        model, start, end, area = _get_deprecated_args(kwargs)
        observation, variable = _get_deprecated_obs_var_args(kwargs)
        assert kwargs == {}, f"Unknown keyword arguments: {kwargs}"

        cmp = self.sel(
            model=model,
            observation=observation,
            variable=variable,
            start=start,
            end=end,
            area=area,
        )

        if cmp.n_points == 0:
            warnings.warn("No data!")
            return

        if (not aggregate_observations) and (not normalize_std):
            raise ValueError(
                "aggregate_observations=False is only possible if normalize_std=True!"
            )

        metrics = [mtr._std_obs, mtr._std_mod, mtr.cc]
        skill_func = cmp.mean_skill if aggregate_observations else cmp.skill
        s = skill_func(metrics=metrics)

        df = s.to_dataframe()
        ref_std = 1.0 if normalize_std else df.iloc[0]["_std_obs"]

        if isinstance(df.index, pd.MultiIndex):
            df.index = df.index.map("_".join)

        df = df[["_std_obs", "_std_mod", "cc"]].copy()
        df.columns = ["obs_std", "std", "cc"]
        pts = [
            TaylorPoint(
                r.Index, r.obs_std, r.std, r.cc, marker=marker, marker_size=marker_size
            )
            for r in df.itertuples()
        ]

        taylor_diagram(
            obs_std=ref_std,
            points=pts,
            figsize=figsize,
            normalize_std=normalize_std,
            title=title,
        )

    def save(self, filename: Union[str, Path]) -> None:
        """Save the ComparerCollection to a zip file.

        Parameters
        ----------
        filename : str or Path
            Filename of the zip file.

        Examples
        --------
        >>> cc = ms.match(obs, mod)
        >>> cc.save("my_comparer_collection.msk")

        Notes
        -----
        Each comparer is stored as a netcdf file in the zip file.
        """

        files = []
        no = 0
        for name, cmp in self.comparers.items():
            cmp_fn = f"{no}_{name}.nc"
            cmp.save(cmp_fn)
            files.append(cmp_fn)
            no += 1

        with zipfile.ZipFile(filename, "w") as zip:
            for f in files:
                zip.write(f)
                os.remove(f)

    @staticmethod
    def load(filename: Union[str, Path]) -> "ComparerCollection":
        """Load a ComparerCollection from a zip file.

        Parameters
        ----------
        filename : str or Path
            Filename of the zip file.

        Returns
        -------
        ComparerCollection
            The loaded ComparerCollection.

        Examples
        --------
        >>> cc = ms.match(obs, mod)
        >>> cc.save("my_comparer_collection.msk")
        >>> cc2 = ms.ComparerCollection.load("my_comparer_collection.msk")
        """

        folder = tempfile.TemporaryDirectory().name

        with zipfile.ZipFile(filename, "r") as zip:
            for f in zip.namelist():
                if f.endswith(".nc"):
                    zip.extract(f, path=folder)

        comparers = [
            ComparerCollection._load_comparer(folder, f)
            for f in sorted(os.listdir(folder))
        ]
        return ComparerCollection(comparers)

    @staticmethod
    def _load_comparer(folder, f) -> Comparer:
        f = os.path.join(folder, f)
        cmp = Comparer.load(f)
        os.remove(f)
        return cmp

    def kde(self, ax=None, **kwargs):
        warnings.warn("kde is deprecated, use plot.kde instead", FutureWarning)

        return self.plot.kde(ax=ax, **kwargs)

    def hist(
        self,
        model=None,
        bins=100,
        title=None,
        density=True,
        alpha=0.5,
        **kwargs,
    ):
        warnings.warn("hist is deprecated, use plot.hist instead", FutureWarning)

        return self.plot.hist(
            model=model, bins=bins, title=title, density=density, alpha=alpha, **kwargs
        )<|MERGE_RESOLUTION|>--- conflicted
+++ resolved
@@ -235,13 +235,8 @@
         cat_cols = res.select_dtypes(include=["object"]).columns
         res[cat_cols] = res[cat_cols].astype("category")  # TODO
 
-<<<<<<< HEAD
-        if observed:
-            res = res.loc[~(res == False).any(axis=1)]
-=======
         if not observed:
             res = res.loc[~(res == False).any(axis=1)]  # noqa
->>>>>>> 37c47f70
         # res = res.sort_index()
         res.index.name = "time"
         return res
