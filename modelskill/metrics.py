"""The `metrics` module contains different skill metrics for evaluating the 
difference between a model and an observation. 

* bias
* max_error
* root_mean_squared_error (rmse)    
* urmse
* mean_absolute_error (mae)
* mean_absolute_percentage_error (mape)
* kling_gupta_efficiency (kge)
* nash_sutcliffe_efficiency (nse)
* r2 (r2=nse)
* model_efficiency_factor (mef)
* wilmott
* scatter_index (si)
* corrcoef (cc)
* spearmanr (rho)
* lin_slope
* hit_ratio
* explained_variance (ev)
* peak_ratio (pr)

The names in parentheses are shorthand aliases for the different metrics.

Examples
--------
>>> obs = np.array([0.3, 2.1, -1.0])
>>> mod = np.array([0.0, 2.3, 1.0])
>>> bias(obs, mod)
0.6333333333333332
>>> max_error(obs, mod)
2.0
>>> rmse(obs, mod)
1.173314393786536
>>> urmse(obs, mod)
0.9877021593352702
>>> mae(obs, mod)
0.8333333333333331
>>> mape(obs, mod)
103.17460317460316
>>> nse(obs, mod)
0.14786795048143053
>>> r2(obs, mod)
0.14786795048143053
>>> mef(obs, mod)
0.9231099877688299
>>> si(obs, mod)
0.8715019052958266
>>> spearmanr(obs, mod)
0.5
>>> cc(obs, mod)
0.637783218973691
>>> lin_slope(obs, mod)
0.4724896836313617
>>> willmott(obs, mod)
0.7484604452865941
>>> hit_ratio(obs, mod, a=0.5)
0.6666666666666666
>>> ev(obs, mod)
0.39614855570839064
"""
import sys
from typing import Optional, Callable, Union, Tuple, Set
import warnings

import numpy as np
import pandas as pd
from scipy import stats


def bias(obs, model) -> float:
    r"""Bias (mean error)

    $$
    bias=\frac{1}{n}\sum_{i=1}^n (model_i - obs_i)
    $$

    Range: $(-\infty, \infty)$; Best: 0
    """

    assert obs.size == model.size
    return np.mean(model.ravel() - obs.ravel())


def max_error(obs, model) -> float:
    r"""Max (absolute) error

    $$
    max_{error} = max(|model_i - obs_i|)
    $$

    Range: $[0, \infty)$; Best: 0
    """

    assert obs.size == model.size
    return np.max(np.abs(model.ravel() - obs.ravel()))


def mae(
    obs: np.ndarray, model: np.ndarray, weights: Optional[np.ndarray] = None
) -> float:
    """alias for mean_absolute_error"""
    assert obs.size == model.size
    return mean_absolute_error(obs, model, weights)


def mean_absolute_error(
    obs: np.ndarray, model: np.ndarray, weights: Optional[np.ndarray] = None
) -> float:
    r"""Mean Absolute Error (MAE)

    $$
    MAE=\frac{1}{n}\sum_{i=1}^n|model_i - obs_i|
    $$

    Range: $[0, \infty)$; Best: 0
    """
    assert obs.size == model.size

    error = np.average(np.abs(model.ravel() - obs.ravel()), weights=weights)

    return error


def mape(obs: np.ndarray, model: np.ndarray) -> float:
    """alias for mean_absolute_percentage_error"""
    return mean_absolute_percentage_error(obs, model)


def mean_absolute_percentage_error(obs: np.ndarray, model: np.ndarray) -> float:
    r"""Mean Absolute Percentage Error (MAPE)

    $$
    MAPE=\frac{1}{n}\sum_{i=1}^n\frac{|model_i - obs_i|}{obs_i}*100
    $$

    Range: $[0, \infty)$; Best: 0
    """

    assert obs.size == model.size

    if len(obs) == 0:
        return np.nan
    if np.any(obs == 0.0):
        warnings.warn("Observation is zero, consider to use another metric than MAPE")
        return np.nan  # TODO is it better to return a large value +inf than NaN?

    return np.mean(np.abs((obs.ravel() - model.ravel()) / obs.ravel())) * 100


def urmse(
    obs: np.ndarray, model: np.ndarray, weights: Optional[np.ndarray] = None
) -> float:
    r"""Unbiased Root Mean Squared Error (uRMSE)

    $$
    res_i = model_i - obs_i
    $$

    $$
    res_{u,i} = res_i - \overline {res}
    $$

    $$
    uRMSE = \sqrt{\frac{1}{n} \sum_{i=1}^n res_{u,i}^2}
    $$

    Range: $[0, \infty)$; Best: 0

    See Also
    --------
    root_mean_squared_error
    """
    return root_mean_squared_error(obs, model, weights, unbiased=True)


def rmse(
    obs: np.ndarray,
    model: np.ndarray,
    weights: Optional[np.ndarray] = None,
    unbiased: bool = False,
) -> float:
    """alias for root_mean_squared_error"""
    return root_mean_squared_error(obs, model, weights, unbiased)


def root_mean_squared_error(
    obs: np.ndarray,
    model: np.ndarray,
    weights: Optional[np.ndarray] = None,
    unbiased: bool = False,
) -> float:
    r"""Root Mean Squared Error (RMSE)

    $$
    res_i = model_i - obs_i
    $$

    $$
    RMSE=\sqrt{\frac{1}{n} \sum_{i=1}^n res_i^2}
    $$

    Unbiased version:

    $$
    res_{u,i} = res_i - \overline {res}
    $$

    $$
    uRMSE=\sqrt{\frac{1}{n} \sum_{i=1}^n res_{u,i}^2}
    $$

    Range: $[0, \infty)$; Best: 0

    """
    assert obs.size == model.size

    residual = obs.ravel() - model.ravel()
    if unbiased:
        residual = residual - residual.mean()
    error = np.sqrt(np.average(residual**2, weights=weights))

    return error


def nse(obs: np.ndarray, model: np.ndarray) -> float:
    """alias for nash_sutcliffe_efficiency"""
    return nash_sutcliffe_efficiency(obs, model)


def nash_sutcliffe_efficiency(obs: np.ndarray, model: np.ndarray) -> float:
    r"""Nash-Sutcliffe Efficiency (NSE)

    $$
    NSE = 1 - \frac {\sum _{i=1}^{n}\left(model_{i} - obs_{i}\right)^{2}}
                    {\sum_{i=1}^{n}\left(obs_{i} - {\overline{obs}}\right)^{2}}
    $$

    Range: $(-\infty, 1]$; Best: 1

    Note
    ----
    r2 = nash_sutcliffe_efficiency(nse)

    References
    ----------
    Nash, J. E.; Sutcliffe, J. V. (1970). "River flow forecasting through conceptual models part I — A discussion of principles". Journal of Hydrology. 10 (3): 282–290. <https://doi.org/10.1016/0022-1694(70)90255-6>
    """
    assert obs.size == model.size

    if len(obs) == 0:
        return np.nan
    error = 1 - (
        np.sum((obs.ravel() - model.ravel()) ** 2)
        / np.sum((obs.ravel() - np.mean(obs.ravel())) ** 2)
    )

    return error


def kling_gupta_efficiency(obs: np.ndarray, model: np.ndarray) -> float:
    r"""
    Kling-Gupta Efficiency (KGE)

    $$
    KGE = 1 - \sqrt{(r-1)^2 + \left(\frac{\sigma_{mod}}{\sigma_{obs}} - 1\right)^2 +
                                \left(\frac{\mu_{mod}}{\mu_{obs}} - 1\right)^2 }
    $$

    where $r$ is the pearson correlation coefficient, $\mu_{obs},\mu_{mod}$ and $\sigma_{obs},\sigma_{mod}$ is the mean and standard deviation of observations and model.

    Range: $(-\infty, 1]$; Best: 1

    References
    ----------
    Gupta, H. V., Kling, H., Yilmaz, K. K. and Martinez, G. F., (2009), Decomposition of the mean squared error and NSE performance criteria: Implications for improving hydrological modelling, J. Hydrol., 377(1-2), 80-91 <https://doi.org/10.1016/j.jhydrol.2009.08.003>

    Knoben, W. J. M., Freer, J. E., and Woods, R. A. (2019) Technical note: Inherent benchmark or not? Comparing Nash–Sutcliffe and Kling–Gupta efficiency scores, Hydrol. Earth Syst. Sci., 23, 4323-4331 <https://doi.org/10.5194/hess-23-4323-2019>
    """
    assert obs.size == model.size

    if len(obs) == 0 or obs.std() == 0.0:
        return np.nan

    if model.std() > 1e-12:
        r = corrcoef(obs, model)
        if np.isnan(r):
            r = 0.0
    else:
        r = 0.0

    res = 1 - np.sqrt(
        (r - 1) ** 2
        + (model.std() / obs.std() - 1.0) ** 2
        + (model.mean() / obs.mean() - 1.0) ** 2
    )

    return res


def kge(obs: np.ndarray, model: np.ndarray) -> float:
    """alias for kling_gupta_efficiency"""
    return kling_gupta_efficiency(obs, model)


def r2(obs: np.ndarray, model: np.ndarray) -> float:
    r"""Coefficient of determination (R2)

    Pronounced 'R-squared'; the proportion of the variation in the dependent variable that is predictable from the independent variable(s), i.e. the proportion of explained variance.

    $$
    R^2 = 1 - \frac{\sum_{i=1}^n (model_i - obs_i)^2}
                    {\sum_{i=1}^n (obs_i - \overline {obs})^2}
    $$

    Range: $(-\infty, 1]$; Best: 1

    Note
    ----
    r2 = nash_sutcliffe_efficiency(nse)

    Examples
    --------
    >>> obs = np.array([1.0,1.1,1.2,1.3,1.4])
    >>> model = np.array([1.09, 1.16, 1.3 , 1.38, 1.49])
    >>> r2(obs,model)
    0.6379999999999998
    """
    assert obs.size == model.size
    if len(obs) == 0:
        return np.nan

    residual = model.ravel() - obs.ravel()
    SSr = np.sum(residual**2)
    SSt = np.sum((obs - obs.mean()) ** 2)

    return 1 - SSr / SSt


def mef(obs: np.ndarray, model: np.ndarray) -> float:
    """alias for model_efficiency_factor"""
    return model_efficiency_factor(obs, model)


def model_efficiency_factor(obs: np.ndarray, model: np.ndarray) -> float:
    r"""Model Efficiency Factor (MEF)

    Scale independent RMSE, standardized by Stdev of observations

    $$
    MEF = \frac{RMSE}{STDEV}=\frac{\sqrt{\frac{1}{n} \sum_{i=1}^n(model_i - obs_i)^2}}
                                    {\sqrt{\frac{1}{n} \sum_{i=1}^n(obs_i - \overline{obs})^2}}=\sqrt{1-NSE}
    $$

    Range: $[0, \infty)$; Best: 0

    See Also
    --------
    nash_sutcliffe_efficiency
    root_mean_squared_error

    """
    assert obs.size == model.size

    return rmse(obs, model) / obs.std()


def cc(obs: np.ndarray, model: np.ndarray, weights=None) -> float:
    """alias for corrcoef"""
    return corrcoef(obs, model, weights)


def corrcoef(obs, model, weights=None) -> float:
    r"""Pearson’s Correlation coefficient (CC)

    $$
    CC = \frac{\sum_{i=1}^n (model_i - \overline{model})(obs_i - \overline{obs}) }
                   {\sqrt{\sum_{i=1}^n (model_i - \overline{model})^2}
                    \sqrt{\sum_{i=1}^n (obs_i - \overline{obs})^2} }
    $$

    Range: [-1, 1]; Best: 1

    See Also
    --------
    spearmanr
    np.corrcoef
    """
    assert obs.size == model.size
    if len(obs) <= 1:
        return np.nan

    if weights is None:
        return np.corrcoef(obs.ravel(), model.ravel())[0, 1]
    else:
        C = np.cov(obs.ravel(), model.ravel(), fweights=weights)
        return C[0, 1] / np.sqrt(C[0, 0] * C[1, 1])


def rho(obs: np.ndarray, model: np.ndarray) -> float:
    """alias for spearmanr"""
    return spearmanr(obs, model)


def spearmanr(obs: np.ndarray, model: np.ndarray) -> float:
    r"""Spearman rank correlation coefficient

    The rank correlation coefficient is similar to the Pearson correlation coefficient but
    applied to ranked quantities and is useful to quantify a monotonous relationship

    $$
    \rho = \frac{\sum_{i=1}^n (rmodel_i - \overline{rmodel})(robs_i - \overline{robs}) }
                    {\sqrt{\sum_{i=1}^n (rmodel_i - \overline{rmodel})^2}
                    \sqrt{\sum_{i=1}^n (robs_i - \overline{robs})^2} }
    $$

    Range: [-1, 1]; Best: 1

    Examples
    --------
    >>> obs = np.linspace(-20, 20, 100)
    >>> mod = np.tanh(obs)
    >>> rho(obs, mod)
    0.9999759973116955
    >>> spearmanr(obs, mod)
    0.9999759973116955

    See Also
    --------
    corrcoef
    """
    import scipy.stats

    return scipy.stats.spearmanr(obs, model)[0]


def si(obs: np.ndarray, model: np.ndarray) -> float:
    """alias for scatter_index"""
    return scatter_index(obs, model)


def scatter_index(obs: np.ndarray, model: np.ndarray) -> float:
    r"""Scatter index (SI)

    Which is the same as the unbiased-RMSE normalized by the absolute mean of the observations.

    $$
    \frac{ \sqrt{ \frac{1}{n} \sum_{i=1}^n \left( (model_i - \overline {model}) - (obs_i - \overline {obs}) \right)^2} }
    {\frac{1}{n} \sum_{i=1}^n | obs_i | }
    $$

    Range: [0, \infty); Best: 0
    """
    assert obs.size == model.size
    if len(obs) == 0:
        return np.nan

    residual = obs.ravel() - model.ravel()
    residual = residual - residual.mean()  # unbiased
    return np.sqrt(np.mean(residual**2)) / np.mean(np.abs(obs.ravel()))


def scatter_index2(obs: np.ndarray, model: np.ndarray) -> float:
    r"""Alternative formulation of the scatter index (SI)

    $$
    \sqrt {\frac{\sum_{i=1}^n \left( (model_i - \overline {model}) - (obs_i - \overline {obs}) \right)^2}
    {\sum_{i=1}^n obs_i^2}}
    $$

    Range: [0, 100]; Best: 0
    """
    assert obs.size == model.size
    if len(obs) == 0:
        return np.nan

    return np.sqrt(
        np.sum(((model.ravel() - model.mean()) - (obs.ravel() - obs.mean())) ** 2)
        / np.sum(obs.ravel() ** 2)
    )


def ev(obs: np.ndarray, model: np.ndarray) -> float:
    """alias for explained_variance"""
    assert obs.size == model.size
    return explained_variance(obs, model)


def explained_variance(obs: np.ndarray, model: np.ndarray) -> float:
    r"""EV: Explained variance

     EV is the explained variance and measures the proportion
     [0 - 1] to which the model accounts for the variation
     (dispersion) of the observations.

     In cases with no bias, EV is equal to r2

    $$
    \frac{ \sum_{i=1}^n (obs_i - \overline{obs})^2 -
    \sum_{i=1}^n \left( (obs_i - \overline{obs}) -
    (model_i - \overline{model}) \right)^2}{\sum_{i=1}^n
    (obs_i - \overline{obs})^2}
    $$

    Range: [0, 1]; Best: 1

    See Also
    --------
    r2
    """

    assert obs.size == model.size
    if len(obs) == 0:
        return np.nan

    nominator = np.sum((obs.ravel() - obs.mean()) ** 2) - np.sum(
        ((obs.ravel() - obs.mean()) - (model.ravel() - model.mean())) ** 2
    )
    denominator = np.sum((obs.ravel() - obs.mean()) ** 2)

    return nominator / denominator


def pr(obs: np.ndarray, model: np.ndarray, inter_event_level: float = 0.7, AAP: int = 2) -> float:
    """alias for peak_ratio"""
    assert obs.size == model.size
    return peak_ratio(obs, model, inter_event_level, AAP)


<<<<<<< HEAD
def peak_ratio(obs: pd.Series, model: pd.Series) -> float:
    r"""Peak Ratio
=======
def peak_ratio(obs: pd.Series, model: pd.Series, inter_event_level: float = 0.7, AAP: int = 2) -> float:
    """Peak Ratio
>>>>>>> b50f5375

    PR is the ratio of the mean of the identified peaks in the
    model / identified peaks in the measurements

<<<<<<< HEAD
    $$
    \frac{\sum_{i=1}^{N_{peak}} (model_i)}{\sum_{i=1}^{N_{peak}} (obs_i)}
    $$
=======
    inter_event_level (float, optional)
        Inter-event level threshold (default: 0.7).
    AAP (float, optional)
        Average Annual Peaks (ie, Number of peaks per year, on average). (default: 2)

    .. math::
            \\frac{\\sum_{i=1}^{N_{peak}} (model_i)}{\\sum_{i=1}^{N_{peak}} (obs_i)}
>>>>>>> b50f5375

    Range: [0, inf]; Best: 1.0

    """

    assert obs.size == model.size
    if len(obs) == 0:
        return np.nan
    assert isinstance(obs.index, pd.DatetimeIndex)
    time = obs.index
    # Calculate number of years
    dt_int = time[1:].values - time[0:-1].values
    dt_int_mode = float(stats.mode(dt_int, keepdims=False)[0]) / 1e9  # in seconds
    N_years = dt_int_mode / 24 / 3600 / 365.25 * len(time)
    found_peaks = []
    for data in [obs, model]:
        peak_index, AAP_ = _partial_duration_series(time, data, inter_event_level=inter_event_level, AAP=AAP)
        peaks = data[peak_index]
        peaks_sorted = peaks.sort_values(ascending=False)
        found_peaks.append(
            peaks_sorted[0 : max(1, min(round(AAP_ * N_years), np.sum(peaks)))]
        )
    found_peaks_obs = found_peaks[0]
    found_peaks_mod = found_peaks[1]

    return np.mean(found_peaks_mod) / np.mean(found_peaks_obs)


def willmott(obs: np.ndarray, model: np.ndarray) -> float:
    r"""Willmott's Index of Agreement

    A scaled representation of the predictive accuracy of the model against observations. A value of 1 indicates a perfect match, and 0 indicates no agreement at all.

    $$
    willmott = 1 - \frac{\frac{1}{n} \sum_{i=1}^n(model_i - obs_i)^2}
                        {\frac{1}{n} \sum_{i=1}^n(|model_i - \overline{obs}| + |obs_i - \overline{obs}|)^2}
    $$

    Range: [0, 1]; Best: 1

    Examples
    --------
    >>> obs = np.array([1.0, 1.1, 1.2, 1.3, 1.4, 1.4, 1.3])
    >>> model = np.array([1.02, 1.16, 1.3, 1.38, 1.49, 1.45, 1.32])
    >>> willmott(obs, model)
    0.9501403174479723

    References
    ----------
    Willmott, C. J. 1981. "On the validation of models". Physical Geography, 2, 184–194.
    """

    assert obs.size == model.size
    if len(obs) == 0:
        return np.nan

    residual = model.ravel() - obs.ravel()
    nominator = np.sum(residual**2)
    denominator = np.sum((np.abs(model - obs.mean()) + np.abs(obs - obs.mean())) ** 2)

    return 1 - nominator / denominator


def hit_ratio(obs: np.ndarray, model: np.ndarray, a=0.1) -> float:
    r"""Fraction within obs ± acceptable deviation

    $$
    HR = \frac{1}{n}\sum_{i=1}^n I_{|(model_i - obs_i)|} < a
    $$

    Range: [0, 1]; Best: 1

    Examples
    --------
    >>> obs = np.array([1.0, 1.1, 1.2, 1.3, 1.4, 1.4, 1.3])
    >>> model = np.array([1.02, 1.16, 1.3, 1.38, 1.49, 1.45, 1.32])
    >>> hit_ratio(obs, model, a=0.05)
    0.2857142857142857
    >>> hit_ratio(obs, model, a=0.1)
    0.8571428571428571
    >>> hit_ratio(obs, model, a=0.15)
    1.0
    """
    assert obs.size == model.size

    return np.mean(np.abs(obs.ravel() - model.ravel()) < a)


def lin_slope(obs: np.ndarray, model: np.ndarray, reg_method="ols") -> float:
    r"""Slope of the regression line.

    $$
    slope = \frac{\sum_{i=1}^n (model_i - \overline {model})(obs_i - \overline {obs})}
                    {\sum_{i=1}^n (obs_i - \overline {obs})^2}
    $$

    Range: $(-\infty, \infty )$; Best: 1
    """
    assert obs.size == model.size
    return _linear_regression(obs.ravel(), model.ravel(), reg_method)[0]


def _linear_regression(
    obs: np.ndarray, model: np.ndarray, reg_method="ols"
) -> Tuple[float, float]:
    if len(obs) == 0:
        return np.nan, np.nan  # TODO raise error?

    if reg_method == "ols":
        from scipy.stats import linregress as _linregress

        reg = _linregress(obs, model)
        intercept = reg.intercept
        slope = reg.slope
    elif reg_method == "odr":
        from scipy import odr

        data = odr.Data(obs, model)
        odr_obj = odr.ODR(data, odr.unilinear)
        output = odr_obj.run()

        intercept = output.beta[1]
        slope = output.beta[0]
    else:
        raise NotImplementedError(
            f"Regression method: {reg_method} not implemented, select 'ols' or 'odr'"
        )

    return slope, intercept


def _std_obs(obs: np.ndarray, model: np.ndarray) -> float:
    return obs.std()


def _std_mod(obs: np.ndarray, model: np.ndarray) -> float:
    return model.std()


METRICS_WITH_DIMENSION = set(["urmse", "rmse", "bias", "mae"])  # TODO is this complete?


def metric_has_units(metric: Union[str, Callable]) -> bool:
    """Check if a metric has units (dimension).

    Some metrics are dimensionless, others have the same dimension as the observations.

    Parameters
    ----------
    metric : str or callable
        Metric name or function

    Returns
    -------
    bool
        True if metric has a dimension, False otherwise

    Examples
    --------
    >>> metric_has_units("rmse")
    True
    >>> metric_has_units("kge")
    False
    """
    if hasattr(metric, "__name__"):
        name = metric.__name__
    else:
        name = metric

    if name not in defined_metrics:
        raise ValueError(f"Metric {name} not defined. Choose from {defined_metrics}")

    return name in METRICS_WITH_DIMENSION


NON_METRICS = set(["metric_has_units", "get_metric", "is_valid_metric", "add_metric"])


defined_metrics: Set[str] = (
    set([func for func in dir() if callable(getattr(sys.modules[__name__], func))])
    - NON_METRICS
)


def is_valid_metric(metric: Union[str, Callable]) -> bool:
    if hasattr(metric, "__name__"):
        name = metric.__name__
    else:
        name = metric

    return name in defined_metrics


def get_metric(metric: Union[str, Callable]) -> Callable:
    if is_valid_metric(metric):
        if isinstance(metric, str):
            return getattr(sys.modules[__name__], metric)
        else:
            return metric
    else:
        raise ValueError(
            f"Metric {metric} not defined. Choose from {defined_metrics} or use `add_metric` to add a custom metric."
        )


def add_metric(metric: Callable, has_units: bool = False) -> None:
    """Adds a metric to the metric list. Useful for custom metrics.

    Some metrics are dimensionless, others have the same dimension as the observations.

    Parameters
    ----------
    metric : str or callable
        Metric name or function
    has_units : bool
        True if metric has a dimension, False otherwise. Default:False

    Returns
    -------
    None

    Examples
    --------
    >>> add_metric(hit_ratio)
    >>> add_metric(rmse,True)
    """
    defined_metrics.add(metric.__name__)
    if has_units:
        METRICS_WITH_DIMENSION.add(metric.__name__)

    # add the function to the module
    setattr(sys.modules[__name__], metric.__name__, metric)


def _partial_duration_series(
    time,
    value,
    *,
    inter_event_time=36,
    use_inter_event_level=True,
    inter_event_level=0.7,
    AAP=2,
):
    """
    Calculate the partial duration series based on the given time and value arrays.

    Parameters:
        time (array-like)
            Array of time values.
        value (array-like)
            Array of corresponding values.
        inter_event_time (float, optional)
            Maximum time interval between peaks (default: 36 hours).
        use_inter_event_level (bool, optional)
            Flag indicating whether to consider inter-event level (default: True).
        inter_event_level (float, optional)
            Inter-event level threshold (default: 0.7).
        AAP (float, optional)
            Average Annual Peaks (ie, Number of peaks per year, on average). (default: 2)

    Returns:
        tuple: (numpy.ndarray,int)
            - Array of booleans indicating the identified peaks in the partial duration series.
            - Average Annual Peaks per year

    Raises:
        None

    Notes:
        - The time values are expected to be a datetime index
        - The returned array contains True at indices corresponding to peaks in the series.
    """
    peak_list = np.zeros(len(time))

    old_peak = -1
    n = len(time)
    inter_time = inter_event_time
    inter_level = 1.0
    time = np.asarray(time)
    value = np.asarray(value)
    time = (time - time[0]).astype(float) / 1e9 / 3600  # time index in hours from t0=0

    for time_step in range(n):
        if old_peak < 0:
            old_peak = time_step
            continue

        distance = time[time_step] - time[old_peak]
        if distance > inter_time:
            peak_list[old_peak] = 1
            old_peak = time_step
            continue

        peak_val = value[old_peak]
        step_val = value[time_step]
        if peak_val < step_val:
            if time_step != n - 1:
                distance = time[time_step + 1] - time[time_step]
                if time_step != n - 1 and distance < inter_time:
                    if step_val > value[time_step + 1]:
                        old_peak = time_step
                else:
                    old_peak = time_step
            else:
                old_peak = time_step

    if peak_list[old_peak] == 0:
        peak_list[old_peak] = 1

    old_peak = -1
    for time_step in range(n - 1, -1, -1):
        if old_peak < 0:
            old_peak = time_step
            continue

        distance = time[old_peak] - time[time_step]
        if distance > inter_time:
            old_peak = time_step
            continue

        peak_val = value[old_peak]
        step_val = value[time_step]
        if peak_val < step_val:
            if time_step != 0:
                distance = time[time_step] - time[time_step - 1]
                if distance < inter_time:
                    if step_val > value[time_step]:
                        peak_list[old_peak] = 0
                        old_peak = time_step
                else:
                    peak_list[old_peak] = 0
                    old_peak = time_step
            else:
                peak_list[old_peak] = 0
                old_peak = time_step
        elif peak_val == step_val and peak_list[time_step] == 1:
            peak_list[old_peak] = 0
            old_peak = time_step
        else:
            peak_list[time_step] = 0

    peak_list[old_peak] = 1

    if use_inter_event_level:
        inter_level = inter_event_level

    i = 0
    while i < n:
        minimum = 1.0e99
        while i < n and peak_list[i] == 0:
            if value[i] < minimum:
                minimum = value[i]
            i += 1

        if i < n and peak_list[i] == 1:
            x1 = value[old_peak]
            x2 = value[i]
            distance = time[i] - time[old_peak]

            if distance > inter_time and (
                not use_inter_event_level or minimum < inter_level * min(x1, x2)
            ):
                old_peak = i
            else:
                if x1 > x2:
                    peak_list[i] = 0
                else:
                    peak_list[old_peak] = 0
                    old_peak = i
        i += 1
    return peak_list.astype(bool), AAP<|MERGE_RESOLUTION|>--- conflicted
+++ resolved
@@ -527,33 +527,25 @@
     return peak_ratio(obs, model, inter_event_level, AAP)
 
 
-<<<<<<< HEAD
-def peak_ratio(obs: pd.Series, model: pd.Series) -> float:
-    r"""Peak Ratio
-=======
 def peak_ratio(obs: pd.Series, model: pd.Series, inter_event_level: float = 0.7, AAP: int = 2) -> float:
     """Peak Ratio
->>>>>>> b50f5375
 
     PR is the ratio of the mean of the identified peaks in the
     model / identified peaks in the measurements
 
-<<<<<<< HEAD
-    $$
-    \frac{\sum_{i=1}^{N_{peak}} (model_i)}{\sum_{i=1}^{N_{peak}} (obs_i)}
-    $$
-=======
+    Parameters
+    ----------
     inter_event_level (float, optional)
         Inter-event level threshold (default: 0.7).
     AAP (float, optional)
         Average Annual Peaks (ie, Number of peaks per year, on average). (default: 2)
 
-    .. math::
-            \\frac{\\sum_{i=1}^{N_{peak}} (model_i)}{\\sum_{i=1}^{N_{peak}} (obs_i)}
->>>>>>> b50f5375
+
+    $$
+    \frac{\sum_{i=1}^{N_{peak}} (model_i)}{\sum_{i=1}^{N_{peak}} (obs_i)}
+    $$
 
     Range: [0, inf]; Best: 1.0
-
     """
 
     assert obs.size == model.size
